version = 1
revision = 2
requires-python = ">=3.13"
resolution-markers = [
    "sys_platform != 'darwin'",
    "sys_platform == 'darwin'",
]

[[package]]
name = "annotated-types"
version = "0.7.0"
source = { registry = "https://pypi.org/simple" }
sdist = { url = "https://files.pythonhosted.org/packages/ee/67/531ea369ba64dcff5ec9c3402f9f51bf748cec26dde048a2f973a4eea7f5/annotated_types-0.7.0.tar.gz", hash = "sha256:aff07c09a53a08bc8cfccb9c85b05f1aa9a2a6f23728d790723543408344ce89", size = 16081, upload-time = "2024-05-20T21:33:25.928Z" }
wheels = [
    { url = "https://files.pythonhosted.org/packages/78/b6/6307fbef88d9b5ee7421e68d78a9f162e0da4900bc5f5793f6d3d0e34fb8/annotated_types-0.7.0-py3-none-any.whl", hash = "sha256:1f02e8b43a8fbbc3f3e0d4f0f4bfc8131bcb4eebe8849b8e5c773f3a1c582a53", size = 13643, upload-time = "2024-05-20T21:33:24.1Z" },
]

[[package]]
name = "anyio"
version = "4.9.0"
source = { registry = "https://pypi.org/simple" }
dependencies = [
    { name = "idna" },
    { name = "sniffio" },
]
sdist = { url = "https://files.pythonhosted.org/packages/95/7d/4c1bd541d4dffa1b52bd83fb8527089e097a106fc90b467a7313b105f840/anyio-4.9.0.tar.gz", hash = "sha256:673c0c244e15788651a4ff38710fea9675823028a6f08a5eda409e0c9840a028", size = 190949, upload-time = "2025-03-17T00:02:54.77Z" }
wheels = [
    { url = "https://files.pythonhosted.org/packages/a1/ee/48ca1a7c89ffec8b6a0c5d02b89c305671d5ffd8d3c94acf8b8c408575bb/anyio-4.9.0-py3-none-any.whl", hash = "sha256:9f76d541cad6e36af7beb62e978876f3b41e3e04f2c1fbf0884604c0a9c4d93c", size = 100916, upload-time = "2025-03-17T00:02:52.713Z" },
]

[[package]]
name = "asgiref"
version = "3.8.1"
source = { registry = "https://pypi.org/simple" }
sdist = { url = "https://files.pythonhosted.org/packages/29/38/b3395cc9ad1b56d2ddac9970bc8f4141312dbaec28bc7c218b0dfafd0f42/asgiref-3.8.1.tar.gz", hash = "sha256:c343bd80a0bec947a9860adb4c432ffa7db769836c64238fc34bdc3fec84d590", size = 35186, upload-time = "2024-03-22T14:39:36.863Z" }
wheels = [
    { url = "https://files.pythonhosted.org/packages/39/e3/893e8757be2612e6c266d9bb58ad2e3651524b5b40cf56761e985a28b13e/asgiref-3.8.1-py3-none-any.whl", hash = "sha256:3e1e3ecc849832fe52ccf2cb6686b7a55f82bb1d6aee72a58826471390335e47", size = 23828, upload-time = "2024-03-22T14:39:34.521Z" },
]

[[package]]
name = "asn1crypto"
version = "1.5.1"
source = { registry = "https://pypi.org/simple" }
sdist = { url = "https://files.pythonhosted.org/packages/de/cf/d547feed25b5244fcb9392e288ff9fdc3280b10260362fc45d37a798a6ee/asn1crypto-1.5.1.tar.gz", hash = "sha256:13ae38502be632115abf8a24cbe5f4da52e3b5231990aff31123c805306ccb9c", size = 121080, upload-time = "2022-03-15T14:46:52.889Z" }
wheels = [
    { url = "https://files.pythonhosted.org/packages/c9/7f/09065fd9e27da0eda08b4d6897f1c13535066174cc023af248fc2a8d5e5a/asn1crypto-1.5.1-py2.py3-none-any.whl", hash = "sha256:db4e40728b728508912cbb3d44f19ce188f218e9eba635821bb4b68564f8fd67", size = 105045, upload-time = "2022-03-15T14:46:51.055Z" },
]

[[package]]
name = "cachetools"
version = "5.5.2"
source = { registry = "https://pypi.org/simple" }
sdist = { url = "https://files.pythonhosted.org/packages/6c/81/3747dad6b14fa2cf53fcf10548cf5aea6913e96fab41a3c198676f8948a5/cachetools-5.5.2.tar.gz", hash = "sha256:1a661caa9175d26759571b2e19580f9d6393969e5dfca11fdb1f947a23e640d4", size = 28380, upload-time = "2025-02-20T21:01:19.524Z" }
wheels = [
    { url = "https://files.pythonhosted.org/packages/72/76/20fa66124dbe6be5cafeb312ece67de6b61dd91a0247d1ea13db4ebb33c2/cachetools-5.5.2-py3-none-any.whl", hash = "sha256:d26a22bcc62eb95c3beabd9f1ee5e820d3d2704fe2967cbe350e20c8ffcd3f0a", size = 10080, upload-time = "2025-02-20T21:01:16.647Z" },
]

[[package]]
name = "certifi"
version = "2025.6.15"
source = { registry = "https://pypi.org/simple" }
sdist = { url = "https://files.pythonhosted.org/packages/73/f7/f14b46d4bcd21092d7d3ccef689615220d8a08fb25e564b65d20738e672e/certifi-2025.6.15.tar.gz", hash = "sha256:d747aa5a8b9bbbb1bb8c22bb13e22bd1f18e9796defa16bab421f7f7a317323b", size = 158753, upload-time = "2025-06-15T02:45:51.329Z" }
wheels = [
    { url = "https://files.pythonhosted.org/packages/84/ae/320161bd181fc06471eed047ecce67b693fd7515b16d495d8932db763426/certifi-2025.6.15-py3-none-any.whl", hash = "sha256:2e0c7ce7cb5d8f8634ca55d2ba7e6ec2689a2fd6537d8dec1296a477a4910057", size = 157650, upload-time = "2025-06-15T02:45:49.977Z" },
]

[[package]]
name = "cfgv"
version = "3.4.0"
source = { registry = "https://pypi.org/simple" }
sdist = { url = "https://files.pythonhosted.org/packages/11/74/539e56497d9bd1d484fd863dd69cbbfa653cd2aa27abfe35653494d85e94/cfgv-3.4.0.tar.gz", hash = "sha256:e52591d4c5f5dead8e0f673fb16db7949d2cfb3f7da4582893288f0ded8fe560", size = 7114, upload-time = "2023-08-12T20:38:17.776Z" }
wheels = [
    { url = "https://files.pythonhosted.org/packages/c5/55/51844dd50c4fc7a33b653bfaba4c2456f06955289ca770a5dbd5fd267374/cfgv-3.4.0-py2.py3-none-any.whl", hash = "sha256:b7265b1f29fd3316bfcd2b330d63d024f2bfd8bcb8b0272f8e19a504856c48f9", size = 7249, upload-time = "2023-08-12T20:38:16.269Z" },
]

[[package]]
name = "charset-normalizer"
version = "3.4.2"
source = { registry = "https://pypi.org/simple" }
sdist = { url = "https://files.pythonhosted.org/packages/e4/33/89c2ced2b67d1c2a61c19c6751aa8902d46ce3dacb23600a283619f5a12d/charset_normalizer-3.4.2.tar.gz", hash = "sha256:5baececa9ecba31eff645232d59845c07aa030f0c81ee70184a90d35099a0e63", size = 126367, upload-time = "2025-05-02T08:34:42.01Z" }
wheels = [
    { url = "https://files.pythonhosted.org/packages/ea/12/a93df3366ed32db1d907d7593a94f1fe6293903e3e92967bebd6950ed12c/charset_normalizer-3.4.2-cp313-cp313-macosx_10_13_universal2.whl", hash = "sha256:926ca93accd5d36ccdabd803392ddc3e03e6d4cd1cf17deff3b989ab8e9dbcf0", size = 199622, upload-time = "2025-05-02T08:32:56.363Z" },
    { url = "https://files.pythonhosted.org/packages/04/93/bf204e6f344c39d9937d3c13c8cd5bbfc266472e51fc8c07cb7f64fcd2de/charset_normalizer-3.4.2-cp313-cp313-manylinux_2_17_aarch64.manylinux2014_aarch64.whl", hash = "sha256:eba9904b0f38a143592d9fc0e19e2df0fa2e41c3c3745554761c5f6447eedabf", size = 143435, upload-time = "2025-05-02T08:32:58.551Z" },
    { url = "https://files.pythonhosted.org/packages/22/2a/ea8a2095b0bafa6c5b5a55ffdc2f924455233ee7b91c69b7edfcc9e02284/charset_normalizer-3.4.2-cp313-cp313-manylinux_2_17_ppc64le.manylinux2014_ppc64le.whl", hash = "sha256:3fddb7e2c84ac87ac3a947cb4e66d143ca5863ef48e4a5ecb83bd48619e4634e", size = 153653, upload-time = "2025-05-02T08:33:00.342Z" },
    { url = "https://files.pythonhosted.org/packages/b6/57/1b090ff183d13cef485dfbe272e2fe57622a76694061353c59da52c9a659/charset_normalizer-3.4.2-cp313-cp313-manylinux_2_17_s390x.manylinux2014_s390x.whl", hash = "sha256:98f862da73774290f251b9df8d11161b6cf25b599a66baf087c1ffe340e9bfd1", size = 146231, upload-time = "2025-05-02T08:33:02.081Z" },
    { url = "https://files.pythonhosted.org/packages/e2/28/ffc026b26f441fc67bd21ab7f03b313ab3fe46714a14b516f931abe1a2d8/charset_normalizer-3.4.2-cp313-cp313-manylinux_2_17_x86_64.manylinux2014_x86_64.whl", hash = "sha256:6c9379d65defcab82d07b2a9dfbfc2e95bc8fe0ebb1b176a3190230a3ef0e07c", size = 148243, upload-time = "2025-05-02T08:33:04.063Z" },
    { url = "https://files.pythonhosted.org/packages/c0/0f/9abe9bd191629c33e69e47c6ef45ef99773320e9ad8e9cb08b8ab4a8d4cb/charset_normalizer-3.4.2-cp313-cp313-manylinux_2_5_i686.manylinux1_i686.manylinux_2_17_i686.manylinux2014_i686.whl", hash = "sha256:e635b87f01ebc977342e2697d05b56632f5f879a4f15955dfe8cef2448b51691", size = 150442, upload-time = "2025-05-02T08:33:06.418Z" },
    { url = "https://files.pythonhosted.org/packages/67/7c/a123bbcedca91d5916c056407f89a7f5e8fdfce12ba825d7d6b9954a1a3c/charset_normalizer-3.4.2-cp313-cp313-musllinux_1_2_aarch64.whl", hash = "sha256:1c95a1e2902a8b722868587c0e1184ad5c55631de5afc0eb96bc4b0d738092c0", size = 145147, upload-time = "2025-05-02T08:33:08.183Z" },
    { url = "https://files.pythonhosted.org/packages/ec/fe/1ac556fa4899d967b83e9893788e86b6af4d83e4726511eaaad035e36595/charset_normalizer-3.4.2-cp313-cp313-musllinux_1_2_i686.whl", hash = "sha256:ef8de666d6179b009dce7bcb2ad4c4a779f113f12caf8dc77f0162c29d20490b", size = 153057, upload-time = "2025-05-02T08:33:09.986Z" },
    { url = "https://files.pythonhosted.org/packages/2b/ff/acfc0b0a70b19e3e54febdd5301a98b72fa07635e56f24f60502e954c461/charset_normalizer-3.4.2-cp313-cp313-musllinux_1_2_ppc64le.whl", hash = "sha256:32fc0341d72e0f73f80acb0a2c94216bd704f4f0bce10aedea38f30502b271ff", size = 156454, upload-time = "2025-05-02T08:33:11.814Z" },
    { url = "https://files.pythonhosted.org/packages/92/08/95b458ce9c740d0645feb0e96cea1f5ec946ea9c580a94adfe0b617f3573/charset_normalizer-3.4.2-cp313-cp313-musllinux_1_2_s390x.whl", hash = "sha256:289200a18fa698949d2b39c671c2cc7a24d44096784e76614899a7ccf2574b7b", size = 154174, upload-time = "2025-05-02T08:33:13.707Z" },
    { url = "https://files.pythonhosted.org/packages/78/be/8392efc43487ac051eee6c36d5fbd63032d78f7728cb37aebcc98191f1ff/charset_normalizer-3.4.2-cp313-cp313-musllinux_1_2_x86_64.whl", hash = "sha256:4a476b06fbcf359ad25d34a057b7219281286ae2477cc5ff5e3f70a246971148", size = 149166, upload-time = "2025-05-02T08:33:15.458Z" },
    { url = "https://files.pythonhosted.org/packages/44/96/392abd49b094d30b91d9fbda6a69519e95802250b777841cf3bda8fe136c/charset_normalizer-3.4.2-cp313-cp313-win32.whl", hash = "sha256:aaeeb6a479c7667fbe1099af9617c83aaca22182d6cf8c53966491a0f1b7ffb7", size = 98064, upload-time = "2025-05-02T08:33:17.06Z" },
    { url = "https://files.pythonhosted.org/packages/e9/b0/0200da600134e001d91851ddc797809e2fe0ea72de90e09bec5a2fbdaccb/charset_normalizer-3.4.2-cp313-cp313-win_amd64.whl", hash = "sha256:aa6af9e7d59f9c12b33ae4e9450619cf2488e2bbe9b44030905877f0b2324980", size = 105641, upload-time = "2025-05-02T08:33:18.753Z" },
    { url = "https://files.pythonhosted.org/packages/20/94/c5790835a017658cbfabd07f3bfb549140c3ac458cfc196323996b10095a/charset_normalizer-3.4.2-py3-none-any.whl", hash = "sha256:7f56930ab0abd1c45cd15be65cc741c28b1c9a34876ce8c17a2fa107810c0af0", size = 52626, upload-time = "2025-05-02T08:34:40.053Z" },
]

[[package]]
name = "click"
version = "8.2.1"
source = { registry = "https://pypi.org/simple" }
dependencies = [
    { name = "colorama", marker = "sys_platform == 'win32'" },
]
sdist = { url = "https://files.pythonhosted.org/packages/60/6c/8ca2efa64cf75a977a0d7fac081354553ebe483345c734fb6b6515d96bbc/click-8.2.1.tar.gz", hash = "sha256:27c491cc05d968d271d5a1db13e3b5a184636d9d930f148c50b038f0d0646202", size = 286342, upload-time = "2025-05-20T23:19:49.832Z" }
wheels = [
    { url = "https://files.pythonhosted.org/packages/85/32/10bb5764d90a8eee674e9dc6f4db6a0ab47c8c4d0d83c27f7c39ac415a4d/click-8.2.1-py3-none-any.whl", hash = "sha256:61a3265b914e850b85317d0b3109c7f8cd35a670f963866005d6ef1d5175a12b", size = 102215, upload-time = "2025-05-20T23:19:47.796Z" },
]

[[package]]
name = "colorama"
version = "0.4.6"
source = { registry = "https://pypi.org/simple" }
sdist = { url = "https://files.pythonhosted.org/packages/d8/53/6f443c9a4a8358a93a6792e2acffb9d9d5cb0a5cfd8802644b7b1c9a02e4/colorama-0.4.6.tar.gz", hash = "sha256:08695f5cb7ed6e0531a20572697297273c47b8cae5a63ffc6d6ed5c201be6e44", size = 27697, upload-time = "2022-10-25T02:36:22.414Z" }
wheels = [
    { url = "https://files.pythonhosted.org/packages/d1/d6/3965ed04c63042e047cb6a3e6ed1a63a35087b6a609aa3a15ed8ac56c221/colorama-0.4.6-py2.py3-none-any.whl", hash = "sha256:4f1d9991f5acc0ca119f9d443620b77f9d6b33703e51011c16baf57afb285fc6", size = 25335, upload-time = "2022-10-25T02:36:20.889Z" },
]

[[package]]
name = "core-api"
version = "0.1.0"
source = { virtual = "." }
dependencies = [
<<<<<<< HEAD
    { name = "click" },
    { name = "google-genai" },
    { name = "httpx" },
=======
    { name = "google-genai" },
    { name = "harmful-claim-finder" },
>>>>>>> 9da8897f
    { name = "litestar", extra = ["opentelemetry", "pydantic", "standard", "structlog"] },
    { name = "psycopg", extra = ["binary", "pool"] },
    { name = "sentence-transformers" },
    { name = "torch", version = "2.7.1", source = { registry = "https://download.pytorch.org/whl/cpu" }, marker = "sys_platform == 'darwin'" },
    { name = "torch", version = "2.7.1+cpu", source = { registry = "https://download.pytorch.org/whl/cpu" }, marker = "sys_platform != 'darwin'" },
]

[package.dev-dependencies]
dev = [
    { name = "mypy" },
    { name = "pre-commit" },
    { name = "pytest" },
    { name = "pytest-asyncio" },
    { name = "ruff" },
    { name = "taskipy" },
    { name = "testing-postgresql" },
]

[package.metadata]
requires-dist = [
<<<<<<< HEAD
    { name = "click", specifier = ">=8.1.0" },
    { name = "google-genai", specifier = ">=1.25.0" },
    { name = "httpx", specifier = ">=0.27.0" },
=======
    { name = "google-genai", specifier = ">=1.25.0" },
    { name = "harmful-claim-finder", git = "https://github.com/Prebunking-at-Scale/harmful-claim-finder.git" },
>>>>>>> 9da8897f
    { name = "litestar", extras = ["opentelemetry", "pydantic", "standard", "structlog"], specifier = ">=2.16.0" },
    { name = "psycopg", extras = ["binary", "pool"], specifier = ">=3.2.9" },
    { name = "sentence-transformers", specifier = ">=5.0.0" },
    { name = "torch", specifier = ">=2.7.1", index = "https://download.pytorch.org/whl/cpu" },
]

[package.metadata.requires-dev]
dev = [
    { name = "mypy", specifier = ">=1.16.1" },
    { name = "pre-commit", specifier = ">=4.2.0" },
    { name = "pytest", specifier = ">=8.4.0" },
    { name = "pytest-asyncio", specifier = ">=1.0.0" },
    { name = "ruff", specifier = ">=0.12.0" },
    { name = "taskipy", specifier = ">=1.14.1" },
    { name = "testing-postgresql", specifier = ">=1.3.0" },
]

[[package]]
name = "distlib"
version = "0.3.9"
source = { registry = "https://pypi.org/simple" }
sdist = { url = "https://files.pythonhosted.org/packages/0d/dd/1bec4c5ddb504ca60fc29472f3d27e8d4da1257a854e1d96742f15c1d02d/distlib-0.3.9.tar.gz", hash = "sha256:a60f20dea646b8a33f3e7772f74dc0b2d0772d2837ee1342a00645c81edf9403", size = 613923, upload-time = "2024-10-09T18:35:47.551Z" }
wheels = [
    { url = "https://files.pythonhosted.org/packages/91/a1/cf2472db20f7ce4a6be1253a81cfdf85ad9c7885ffbed7047fb72c24cf87/distlib-0.3.9-py2.py3-none-any.whl", hash = "sha256:47f8c22fd27c27e25a65601af709b38e4f0a45ea4fc2e710f65755fa8caaaf87", size = 468973, upload-time = "2024-10-09T18:35:44.272Z" },
]

[[package]]
name = "dnspython"
version = "2.7.0"
source = { registry = "https://pypi.org/simple" }
sdist = { url = "https://files.pythonhosted.org/packages/b5/4a/263763cb2ba3816dd94b08ad3a33d5fdae34ecb856678773cc40a3605829/dnspython-2.7.0.tar.gz", hash = "sha256:ce9c432eda0dc91cf618a5cedf1a4e142651196bbcd2c80e89ed5a907e5cfaf1", size = 345197, upload-time = "2024-10-05T20:14:59.362Z" }
wheels = [
    { url = "https://files.pythonhosted.org/packages/68/1b/e0a87d256e40e8c888847551b20a017a6b98139178505dc7ffb96f04e954/dnspython-2.7.0-py3-none-any.whl", hash = "sha256:b4c34b7d10b51bcc3a5071e7b8dee77939f1e878477eeecc965e9835f63c6c86", size = 313632, upload-time = "2024-10-05T20:14:57.687Z" },
]

[[package]]
name = "editorconfig"
version = "0.17.1"
source = { registry = "https://pypi.org/simple" }
sdist = { url = "https://files.pythonhosted.org/packages/88/3a/a61d9a1f319a186b05d14df17daea42fcddea63c213bcd61a929fb3a6796/editorconfig-0.17.1.tar.gz", hash = "sha256:23c08b00e8e08cc3adcddb825251c497478df1dada6aefeb01e626ad37303745", size = 14695, upload-time = "2025-06-09T08:21:37.097Z" }
wheels = [
    { url = "https://files.pythonhosted.org/packages/96/fd/a40c621ff207f3ce8e484aa0fc8ba4eb6e3ecf52e15b42ba764b457a9550/editorconfig-0.17.1-py3-none-any.whl", hash = "sha256:1eda9c2c0db8c16dbd50111b710572a5e6de934e39772de1959d41f64fc17c82", size = 16360, upload-time = "2025-06-09T08:21:35.654Z" },
]

[[package]]
name = "email-validator"
version = "2.2.0"
source = { registry = "https://pypi.org/simple" }
dependencies = [
    { name = "dnspython" },
    { name = "idna" },
]
sdist = { url = "https://files.pythonhosted.org/packages/48/ce/13508a1ec3f8bb981ae4ca79ea40384becc868bfae97fd1c942bb3a001b1/email_validator-2.2.0.tar.gz", hash = "sha256:cb690f344c617a714f22e66ae771445a1ceb46821152df8e165c5f9a364582b7", size = 48967, upload-time = "2024-06-20T11:30:30.034Z" }
wheels = [
    { url = "https://files.pythonhosted.org/packages/d7/ee/bf0adb559ad3c786f12bcbc9296b3f5675f529199bef03e2df281fa1fadb/email_validator-2.2.0-py3-none-any.whl", hash = "sha256:561977c2d73ce3611850a06fa56b414621e0c8faa9d66f2611407d87465da631", size = 33521, upload-time = "2024-06-20T11:30:28.248Z" },
]

[[package]]
name = "faker"
version = "37.4.0"
source = { registry = "https://pypi.org/simple" }
dependencies = [
    { name = "tzdata" },
]
sdist = { url = "https://files.pythonhosted.org/packages/65/f9/66af4019ee952fc84b8fe5b523fceb7f9e631ed8484417b6f1e3092f8290/faker-37.4.0.tar.gz", hash = "sha256:7f69d579588c23d5ce671f3fa872654ede0e67047820255f43a4aa1925b89780", size = 1901976, upload-time = "2025-06-11T17:59:30.818Z" }
wheels = [
    { url = "https://files.pythonhosted.org/packages/78/5e/c8c3c5ea0896ab747db2e2889bf5a6f618ed291606de6513df56ad8670a8/faker-37.4.0-py3-none-any.whl", hash = "sha256:cb81c09ebe06c32a10971d1bbdb264bb0e22b59af59548f011ac4809556ce533", size = 1942992, upload-time = "2025-06-11T17:59:28.698Z" },
]

[[package]]
name = "fast-query-parsers"
version = "1.0.3"
source = { registry = "https://pypi.org/simple" }
sdist = { url = "https://files.pythonhosted.org/packages/dd/20/3a00b889a196e8dc5bede2f168d4a14edc8b5bccc3978a9f497f0f863e79/fast_query_parsers-1.0.3.tar.gz", hash = "sha256:5200a9e02997ad51d4d76a60ea1b256a68a184b04359540eb6310a15013df68f", size = 25275, upload-time = "2023-08-25T13:19:15.79Z" }
wheels = [
    { url = "https://files.pythonhosted.org/packages/43/18/4179ac7064b4216ca42f2ed6f74e71254454acf2ec25ce6bb3ffbfda4aa6/fast_query_parsers-1.0.3-cp38-abi3-macosx_10_7_x86_64.whl", hash = "sha256:afbf71c1b4398dacfb9d84755eb026f8e759f68a066f1f3cc19e471fc342e74f", size = 766210, upload-time = "2023-08-25T13:18:48.415Z" },
    { url = "https://files.pythonhosted.org/packages/c5/21/c8c160f61a740efc4577079eb5747a6b2cb8d1168a84a0bfda6044113768/fast_query_parsers-1.0.3-cp38-abi3-macosx_10_9_x86_64.macosx_11_0_arm64.macosx_10_9_universal2.whl", hash = "sha256:42f26875311d1b151c3406adfa39ec2db98df111a369d75f6fa243ec8462f147", size = 1466147, upload-time = "2023-08-25T13:18:50.29Z" },
    { url = "https://files.pythonhosted.org/packages/51/5b/b10719598dbd14201271efd0b950c6a09efa0a3f6246fec3c192c6b7a8d2/fast_query_parsers-1.0.3-cp38-abi3-manylinux_2_17_aarch64.manylinux2014_aarch64.whl", hash = "sha256:66630ad423b5b1f5709f82a4d8482cd6aa2f3fa73d2c779ff1877f25dee08d55", size = 764016, upload-time = "2023-08-25T13:18:52.295Z" },
    { url = "https://files.pythonhosted.org/packages/75/06/8861197982909bec00b180527df1e0e9791715271bfb84c8be389b6bf077/fast_query_parsers-1.0.3-cp38-abi3-manylinux_2_17_armv7l.manylinux2014_armv7l.whl", hash = "sha256:a6e3d816c572a6fad1ae9b93713b2db0d3db6e8f594e035ad52361d668dd94a8", size = 729912, upload-time = "2023-08-25T13:18:54.515Z" },
    { url = "https://files.pythonhosted.org/packages/f0/35/7a9a0c50588033edd9efba48f21e251dfcf77eaec2aff470988f622fbd3a/fast_query_parsers-1.0.3-cp38-abi3-manylinux_2_17_ppc64.manylinux2014_ppc64.whl", hash = "sha256:0bdcc0ddb4cc69d823c2c0dedd8f5affc71042db39908ad2ca06261bf388cac6", size = 1003340, upload-time = "2023-08-25T13:18:56.521Z" },
    { url = "https://files.pythonhosted.org/packages/41/9b/5a42ddd23b85357be6764e14daa607d9b16bc6a395aae2c1cc2077e0a11d/fast_query_parsers-1.0.3-cp38-abi3-manylinux_2_17_ppc64le.manylinux2014_ppc64le.whl", hash = "sha256:6720505f2d2a764c76bcc4f3730a9dff69d9871740e46264f6605d73f9ce3794", size = 969496, upload-time = "2023-08-25T13:18:59.048Z" },
    { url = "https://files.pythonhosted.org/packages/c3/9f/4dfa29d74276fa07c40689bfaa3b21d057249314aeb20150f0f41373d16d/fast_query_parsers-1.0.3-cp38-abi3-manylinux_2_17_s390x.manylinux2014_s390x.whl", hash = "sha256:e947e7251769593da93832a10861f59565a46149fa117ebdf25377e7b2853936", size = 939972, upload-time = "2023-08-25T13:19:00.704Z" },
    { url = "https://files.pythonhosted.org/packages/74/34/950b6d799839c11e93566aef426b67f0a446c4906e45e592026fde894459/fast_query_parsers-1.0.3-cp38-abi3-manylinux_2_17_x86_64.manylinux2014_x86_64.whl", hash = "sha256:55a30b7cee0a53cddf9016b86fdad87221980d5a02a6126c491bd309755e6de9", size = 828557, upload-time = "2023-08-25T13:19:02.264Z" },
    { url = "https://files.pythonhosted.org/packages/81/a8/ee95263abc9806c81d77be8a3420d1f4dde467a10030dde8b0fa0e63f700/fast_query_parsers-1.0.3-cp38-abi3-manylinux_2_5_i686.manylinux1_i686.whl", hash = "sha256:9bc2b457caa38371df1a30cfdfc57bd9bfdf348367abdaf6f36533416a0b0e93", size = 863119, upload-time = "2023-08-25T13:19:03.941Z" },
    { url = "https://files.pythonhosted.org/packages/05/d4/5eb8c9d400230b9a45a0ce47a443e9fe37b0902729f9440adef677af1f0d/fast_query_parsers-1.0.3-cp38-abi3-musllinux_1_2_aarch64.whl", hash = "sha256:5736d3c32d6ba23995fa569fe572feabcfcfc30ac9e4709e94cff6f2c456a3d1", size = 911046, upload-time = "2023-08-25T13:19:05.596Z" },
    { url = "https://files.pythonhosted.org/packages/f8/b8/bf5e44588f6ebd81d0c53ba49c79999dc54cb0fe81ad6dde6fed2cd45b56/fast_query_parsers-1.0.3-cp38-abi3-musllinux_1_2_armv7l.whl", hash = "sha256:3a6377eb0c5b172fbc77c3f96deaf1e51708b4b96d27ce173658bf11c1c00b20", size = 962966, upload-time = "2023-08-25T13:19:07.355Z" },
    { url = "https://files.pythonhosted.org/packages/6f/a9/132572b9f40c2635fdedb7a1cb6cedd9c880f8ffbbfdd6215ee493bb6936/fast_query_parsers-1.0.3-cp38-abi3-musllinux_1_2_i686.whl", hash = "sha256:7ca6be04f443a1b055e910ccad01b1d72212f269a530415df99a87c5f1e9c927", size = 965422, upload-time = "2023-08-25T13:19:09.003Z" },
    { url = "https://files.pythonhosted.org/packages/ea/58/942327d3f2694b8f1a2fffaaaef1cc3147571852473a80070ebd6156a62e/fast_query_parsers-1.0.3-cp38-abi3-musllinux_1_2_x86_64.whl", hash = "sha256:a70d4d8852606f2dd5b798ab628b9d8dc6970ddfdd9e96f4543eb0cc89a74fb5", size = 967734, upload-time = "2023-08-25T13:19:10.654Z" },
    { url = "https://files.pythonhosted.org/packages/0a/e3/21bc18edc003b54a2069eb854b9f92cacb5acc99e03c609487a23a673755/fast_query_parsers-1.0.3-cp38-abi3-win32.whl", hash = "sha256:14b3fab7e9a6ac1c1efaf66c3fd2a3fd1e25ede03ed14118035e530433830a11", size = 646366, upload-time = "2023-08-25T13:19:12.079Z" },
    { url = "https://files.pythonhosted.org/packages/ae/4b/07fe4d7b5c458bdde9b0bfd8e8cb5762341af6c9727b43c2331c0cb0dbc3/fast_query_parsers-1.0.3-cp38-abi3-win_amd64.whl", hash = "sha256:21ae5f3a209aee7d3b84bdcdb33dd79f39fc8cb608b3ae8cfcb78123758c1a16", size = 689717, upload-time = "2023-08-25T13:19:14.051Z" },
]

[[package]]
name = "filelock"
version = "3.18.0"
source = { registry = "https://pypi.org/simple" }
sdist = { url = "https://files.pythonhosted.org/packages/0a/10/c23352565a6544bdc5353e0b15fc1c563352101f30e24bf500207a54df9a/filelock-3.18.0.tar.gz", hash = "sha256:adbc88eabb99d2fec8c9c1b229b171f18afa655400173ddc653d5d01501fb9f2", size = 18075, upload-time = "2025-03-14T07:11:40.47Z" }
wheels = [
    { url = "https://files.pythonhosted.org/packages/4d/36/2a115987e2d8c300a974597416d9de88f2444426de9571f4b59b2cca3acc/filelock-3.18.0-py3-none-any.whl", hash = "sha256:c401f4f8377c4464e6db25fff06205fd89bdd83b65eb0488ed1b160f780e21de", size = 16215, upload-time = "2025-03-14T07:11:39.145Z" },
]

[[package]]
name = "fsspec"
version = "2025.5.1"
source = { registry = "https://pypi.org/simple" }
sdist = { url = "https://files.pythonhosted.org/packages/00/f7/27f15d41f0ed38e8fcc488584b57e902b331da7f7c6dcda53721b15838fc/fsspec-2025.5.1.tar.gz", hash = "sha256:2e55e47a540b91843b755e83ded97c6e897fa0942b11490113f09e9c443c2475", size = 303033, upload-time = "2025-05-24T12:03:23.792Z" }
wheels = [
    { url = "https://files.pythonhosted.org/packages/bb/61/78c7b3851add1481b048b5fdc29067397a1784e2910592bc81bb3f608635/fsspec-2025.5.1-py3-none-any.whl", hash = "sha256:24d3a2e663d5fc735ab256263c4075f374a174c3410c0b25e5bd1970bceaa462", size = 199052, upload-time = "2025-05-24T12:03:21.66Z" },
]

[[package]]
<<<<<<< HEAD
=======
name = "google-api-core"
version = "2.25.1"
source = { registry = "https://pypi.org/simple" }
dependencies = [
    { name = "google-auth" },
    { name = "googleapis-common-protos" },
    { name = "proto-plus" },
    { name = "protobuf" },
    { name = "requests" },
]
sdist = { url = "https://files.pythonhosted.org/packages/dc/21/e9d043e88222317afdbdb567165fdbc3b0aad90064c7e0c9eb0ad9955ad8/google_api_core-2.25.1.tar.gz", hash = "sha256:d2aaa0b13c78c61cb3f4282c464c046e45fbd75755683c9c525e6e8f7ed0a5e8", size = 165443, upload-time = "2025-06-12T20:52:20.439Z" }
wheels = [
    { url = "https://files.pythonhosted.org/packages/14/4b/ead00905132820b623732b175d66354e9d3e69fcf2a5dcdab780664e7896/google_api_core-2.25.1-py3-none-any.whl", hash = "sha256:8a2a56c1fef82987a524371f99f3bd0143702fecc670c72e600c1cda6bf8dbb7", size = 160807, upload-time = "2025-06-12T20:52:19.334Z" },
]

[[package]]
>>>>>>> 9da8897f
name = "google-auth"
version = "2.40.3"
source = { registry = "https://pypi.org/simple" }
dependencies = [
    { name = "cachetools" },
    { name = "pyasn1-modules" },
    { name = "rsa" },
]
sdist = { url = "https://files.pythonhosted.org/packages/9e/9b/e92ef23b84fa10a64ce4831390b7a4c2e53c0132568d99d4ae61d04c8855/google_auth-2.40.3.tar.gz", hash = "sha256:500c3a29adedeb36ea9cf24b8d10858e152f2412e3ca37829b3fa18e33d63b77", size = 281029, upload-time = "2025-06-04T18:04:57.577Z" }
wheels = [
    { url = "https://files.pythonhosted.org/packages/17/63/b19553b658a1692443c62bd07e5868adaa0ad746a0751ba62c59568cd45b/google_auth-2.40.3-py2.py3-none-any.whl", hash = "sha256:1370d4593e86213563547f97a92752fc658456fe4514c809544f330fed45a7ca", size = 216137, upload-time = "2025-06-04T18:04:55.573Z" },
]

[[package]]
<<<<<<< HEAD
=======
name = "google-cloud-core"
version = "2.4.3"
source = { registry = "https://pypi.org/simple" }
dependencies = [
    { name = "google-api-core" },
    { name = "google-auth" },
]
sdist = { url = "https://files.pythonhosted.org/packages/d6/b8/2b53838d2acd6ec6168fd284a990c76695e84c65deee79c9f3a4276f6b4f/google_cloud_core-2.4.3.tar.gz", hash = "sha256:1fab62d7102844b278fe6dead3af32408b1df3eb06f5c7e8634cbd40edc4da53", size = 35861, upload-time = "2025-03-10T21:05:38.948Z" }
wheels = [
    { url = "https://files.pythonhosted.org/packages/40/86/bda7241a8da2d28a754aad2ba0f6776e35b67e37c36ae0c45d49370f1014/google_cloud_core-2.4.3-py2.py3-none-any.whl", hash = "sha256:5130f9f4c14b4fafdff75c79448f9495cfade0d8775facf1b09c3bf67e027f6e", size = 29348, upload-time = "2025-03-10T21:05:37.785Z" },
]

[[package]]
name = "google-cloud-storage"
version = "3.2.0"
source = { registry = "https://pypi.org/simple" }
dependencies = [
    { name = "google-api-core" },
    { name = "google-auth" },
    { name = "google-cloud-core" },
    { name = "google-crc32c" },
    { name = "google-resumable-media" },
    { name = "requests" },
]
sdist = { url = "https://files.pythonhosted.org/packages/52/5b/6d4627484248e018a926dde114c4034656570da9c1c438e3db061fa42de5/google_cloud_storage-3.2.0.tar.gz", hash = "sha256:decca843076036f45633198c125d1861ffbf47ebf5c0e3b98dcb9b2db155896c", size = 7669611, upload-time = "2025-07-07T05:14:06.764Z" }
wheels = [
    { url = "https://files.pythonhosted.org/packages/be/48/823ce62cf29d04db6508971a0db13a72c1c9faf67cea2c206b1c9c9f1f02/google_cloud_storage-3.2.0-py3-none-any.whl", hash = "sha256:ff7a9a49666954a7c3d1598291220c72d3b9e49d9dfcf9dfaecb301fc4fb0b24", size = 176133, upload-time = "2025-07-07T05:14:05.059Z" },
]

[[package]]
name = "google-crc32c"
version = "1.7.1"
source = { registry = "https://pypi.org/simple" }
sdist = { url = "https://files.pythonhosted.org/packages/19/ae/87802e6d9f9d69adfaedfcfd599266bf386a54d0be058b532d04c794f76d/google_crc32c-1.7.1.tar.gz", hash = "sha256:2bff2305f98846f3e825dbeec9ee406f89da7962accdb29356e4eadc251bd472", size = 14495, upload-time = "2025-03-26T14:29:13.32Z" }
wheels = [
    { url = "https://files.pythonhosted.org/packages/8b/72/b8d785e9184ba6297a8620c8a37cf6e39b81a8ca01bb0796d7cbb28b3386/google_crc32c-1.7.1-cp313-cp313-macosx_12_0_arm64.whl", hash = "sha256:df8b38bdaf1629d62d51be8bdd04888f37c451564c2042d36e5812da9eff3c35", size = 30467, upload-time = "2025-03-26T14:36:06.909Z" },
    { url = "https://files.pythonhosted.org/packages/34/25/5f18076968212067c4e8ea95bf3b69669f9fc698476e5f5eb97d5b37999f/google_crc32c-1.7.1-cp313-cp313-macosx_12_0_x86_64.whl", hash = "sha256:e42e20a83a29aa2709a0cf271c7f8aefaa23b7ab52e53b322585297bb94d4638", size = 30309, upload-time = "2025-03-26T15:06:15.318Z" },
    { url = "https://files.pythonhosted.org/packages/92/83/9228fe65bf70e93e419f38bdf6c5ca5083fc6d32886ee79b450ceefd1dbd/google_crc32c-1.7.1-cp313-cp313-manylinux_2_17_aarch64.manylinux2014_aarch64.whl", hash = "sha256:905a385140bf492ac300026717af339790921f411c0dfd9aa5a9e69a08ed32eb", size = 33133, upload-time = "2025-03-26T14:41:34.388Z" },
    { url = "https://files.pythonhosted.org/packages/c3/ca/1ea2fd13ff9f8955b85e7956872fdb7050c4ace8a2306a6d177edb9cf7fe/google_crc32c-1.7.1-cp313-cp313-manylinux_2_17_x86_64.manylinux2014_x86_64.whl", hash = "sha256:6b211ddaf20f7ebeec5c333448582c224a7c90a9d98826fbab82c0ddc11348e6", size = 32773, upload-time = "2025-03-26T14:41:35.19Z" },
    { url = "https://files.pythonhosted.org/packages/89/32/a22a281806e3ef21b72db16f948cad22ec68e4bdd384139291e00ff82fe2/google_crc32c-1.7.1-cp313-cp313-win_amd64.whl", hash = "sha256:0f99eaa09a9a7e642a61e06742856eec8b19fc0037832e03f941fe7cf0c8e4db", size = 33475, upload-time = "2025-03-26T14:29:11.771Z" },
    { url = "https://files.pythonhosted.org/packages/b8/c5/002975aff514e57fc084ba155697a049b3f9b52225ec3bc0f542871dd524/google_crc32c-1.7.1-cp313-cp313t-manylinux_2_17_aarch64.manylinux2014_aarch64.whl", hash = "sha256:32d1da0d74ec5634a05f53ef7df18fc646666a25efaaca9fc7dcfd4caf1d98c3", size = 33243, upload-time = "2025-03-26T14:41:35.975Z" },
    { url = "https://files.pythonhosted.org/packages/61/cb/c585282a03a0cea70fcaa1bf55d5d702d0f2351094d663ec3be1c6c67c52/google_crc32c-1.7.1-cp313-cp313t-manylinux_2_17_x86_64.manylinux2014_x86_64.whl", hash = "sha256:e10554d4abc5238823112c2ad7e4560f96c7bf3820b202660373d769d9e6e4c9", size = 32870, upload-time = "2025-03-26T14:41:37.08Z" },
]

[[package]]
>>>>>>> 9da8897f
name = "google-genai"
version = "1.25.0"
source = { registry = "https://pypi.org/simple" }
dependencies = [
    { name = "anyio" },
    { name = "google-auth" },
    { name = "httpx" },
    { name = "pydantic" },
    { name = "requests" },
    { name = "tenacity" },
    { name = "typing-extensions" },
    { name = "websockets" },
]
sdist = { url = "https://files.pythonhosted.org/packages/7f/59/c9b9148c8702b60253f5a251f16ae436534c5d4362da193c9db05ac9858c/google_genai-1.25.0.tar.gz", hash = "sha256:a08a79c819a5d949d9948cd372e36e512bf85cd28158994daaa36d0ec4cb2b02", size = 228141, upload-time = "2025-07-09T20:53:47.885Z" }
wheels = [
    { url = "https://files.pythonhosted.org/packages/f6/ec/149f3d49b56cf848142071772aabb1c290b535bd9b5327a5dfccf1d00332/google_genai-1.25.0-py3-none-any.whl", hash = "sha256:fb5cee79b9a0a1b2afd5cfdf279099ecebd186551eefcaa6ec0c6016244e6138", size = 226847, upload-time = "2025-07-09T20:53:46.532Z" },
]

[[package]]
<<<<<<< HEAD
=======
name = "google-resumable-media"
version = "2.7.2"
source = { registry = "https://pypi.org/simple" }
dependencies = [
    { name = "google-crc32c" },
]
sdist = { url = "https://files.pythonhosted.org/packages/58/5a/0efdc02665dca14e0837b62c8a1a93132c264bd02054a15abb2218afe0ae/google_resumable_media-2.7.2.tar.gz", hash = "sha256:5280aed4629f2b60b847b0d42f9857fd4935c11af266744df33d8074cae92fe0", size = 2163099, upload-time = "2024-08-07T22:20:38.555Z" }
wheels = [
    { url = "https://files.pythonhosted.org/packages/82/35/b8d3baf8c46695858cb9d8835a53baa1eeb9906ddaf2f728a5f5b640fd1e/google_resumable_media-2.7.2-py2.py3-none-any.whl", hash = "sha256:3ce7551e9fe6d99e9a126101d2536612bb73486721951e9562fee0f90c6ababa", size = 81251, upload-time = "2024-08-07T22:20:36.409Z" },
]

[[package]]
name = "googleapis-common-protos"
version = "1.70.0"
source = { registry = "https://pypi.org/simple" }
dependencies = [
    { name = "protobuf" },
]
sdist = { url = "https://files.pythonhosted.org/packages/39/24/33db22342cf4a2ea27c9955e6713140fedd51e8b141b5ce5260897020f1a/googleapis_common_protos-1.70.0.tar.gz", hash = "sha256:0e1b44e0ea153e6594f9f394fef15193a68aaaea2d843f83e2742717ca753257", size = 145903, upload-time = "2025-04-14T10:17:02.924Z" }
wheels = [
    { url = "https://files.pythonhosted.org/packages/86/f1/62a193f0227cf15a920390abe675f386dec35f7ae3ffe6da582d3ade42c7/googleapis_common_protos-1.70.0-py3-none-any.whl", hash = "sha256:b8bfcca8c25a2bb253e0e0b0adaf8c00773e5e6af6fd92397576680b807e0fd8", size = 294530, upload-time = "2025-04-14T10:17:01.271Z" },
]

[[package]]
>>>>>>> 9da8897f
name = "h11"
version = "0.16.0"
source = { registry = "https://pypi.org/simple" }
sdist = { url = "https://files.pythonhosted.org/packages/01/ee/02a2c011bdab74c6fb3c75474d40b3052059d95df7e73351460c8588d963/h11-0.16.0.tar.gz", hash = "sha256:4e35b956cf45792e4caa5885e69fba00bdbc6ffafbfa020300e549b208ee5ff1", size = 101250, upload-time = "2025-04-24T03:35:25.427Z" }
wheels = [
    { url = "https://files.pythonhosted.org/packages/04/4b/29cac41a4d98d144bf5f6d33995617b185d14b22401f75ca86f384e87ff1/h11-0.16.0-py3-none-any.whl", hash = "sha256:63cf8bbe7522de3bf65932fda1d9c2772064ffb3dae62d55932da54b31cb6c86", size = 37515, upload-time = "2025-04-24T03:35:24.344Z" },
]

[[package]]
<<<<<<< HEAD
=======
name = "harmful-claim-finder"
version = "0.0.1"
source = { git = "https://github.com/Prebunking-at-Scale/harmful-claim-finder.git#ba7bc73a3fc396600ab5e58f279ac8a8e5ad377f" }
dependencies = [
    { name = "google-cloud-storage" },
    { name = "google-genai" },
    { name = "json-repair" },
    { name = "pycountry" },
    { name = "pydantic" },
    { name = "pytest-asyncio" },
    { name = "python-dotenv" },
    { name = "rapidfuzz" },
    { name = "scipy" },
    { name = "scipy-stubs" },
    { name = "structlog" },
    { name = "torch", version = "2.7.1", source = { registry = "https://download.pytorch.org/whl/cpu" }, marker = "sys_platform == 'darwin'" },
    { name = "torch", version = "2.7.1+cpu", source = { registry = "https://download.pytorch.org/whl/cpu" }, marker = "sys_platform != 'darwin'" },
    { name = "transformers" },
]

[[package]]
>>>>>>> 9da8897f
name = "hf-xet"
version = "1.1.5"
source = { registry = "https://pypi.org/simple" }
sdist = { url = "https://files.pythonhosted.org/packages/ed/d4/7685999e85945ed0d7f0762b686ae7015035390de1161dcea9d5276c134c/hf_xet-1.1.5.tar.gz", hash = "sha256:69ebbcfd9ec44fdc2af73441619eeb06b94ee34511bbcf57cd423820090f5694", size = 495969, upload-time = "2025-06-20T21:48:38.007Z" }
wheels = [
    { url = "https://files.pythonhosted.org/packages/00/89/a1119eebe2836cb25758e7661d6410d3eae982e2b5e974bcc4d250be9012/hf_xet-1.1.5-cp37-abi3-macosx_10_12_x86_64.whl", hash = "sha256:f52c2fa3635b8c37c7764d8796dfa72706cc4eded19d638331161e82b0792e23", size = 2687929, upload-time = "2025-06-20T21:48:32.284Z" },
    { url = "https://files.pythonhosted.org/packages/de/5f/2c78e28f309396e71ec8e4e9304a6483dcbc36172b5cea8f291994163425/hf_xet-1.1.5-cp37-abi3-macosx_11_0_arm64.whl", hash = "sha256:9fa6e3ee5d61912c4a113e0708eaaef987047616465ac7aa30f7121a48fc1af8", size = 2556338, upload-time = "2025-06-20T21:48:30.079Z" },
    { url = "https://files.pythonhosted.org/packages/6d/2f/6cad7b5fe86b7652579346cb7f85156c11761df26435651cbba89376cd2c/hf_xet-1.1.5-cp37-abi3-manylinux_2_17_x86_64.manylinux2014_x86_64.whl", hash = "sha256:fc874b5c843e642f45fd85cda1ce599e123308ad2901ead23d3510a47ff506d1", size = 3102894, upload-time = "2025-06-20T21:48:28.114Z" },
    { url = "https://files.pythonhosted.org/packages/d0/54/0fcf2b619720a26fbb6cc941e89f2472a522cd963a776c089b189559447f/hf_xet-1.1.5-cp37-abi3-manylinux_2_28_aarch64.whl", hash = "sha256:dbba1660e5d810bd0ea77c511a99e9242d920790d0e63c0e4673ed36c4022d18", size = 3002134, upload-time = "2025-06-20T21:48:25.906Z" },
    { url = "https://files.pythonhosted.org/packages/f3/92/1d351ac6cef7c4ba8c85744d37ffbfac2d53d0a6c04d2cabeba614640a78/hf_xet-1.1.5-cp37-abi3-musllinux_1_2_aarch64.whl", hash = "sha256:ab34c4c3104133c495785d5d8bba3b1efc99de52c02e759cf711a91fd39d3a14", size = 3171009, upload-time = "2025-06-20T21:48:33.987Z" },
    { url = "https://files.pythonhosted.org/packages/c9/65/4b2ddb0e3e983f2508528eb4501288ae2f84963586fbdfae596836d5e57a/hf_xet-1.1.5-cp37-abi3-musllinux_1_2_x86_64.whl", hash = "sha256:83088ecea236d5113de478acb2339f92c95b4fb0462acaa30621fac02f5a534a", size = 3279245, upload-time = "2025-06-20T21:48:36.051Z" },
    { url = "https://files.pythonhosted.org/packages/f0/55/ef77a85ee443ae05a9e9cba1c9f0dd9241eb42da2aeba1dc50f51154c81a/hf_xet-1.1.5-cp37-abi3-win_amd64.whl", hash = "sha256:73e167d9807d166596b4b2f0b585c6d5bd84a26dea32843665a8b58f6edba245", size = 2738931, upload-time = "2025-06-20T21:48:39.482Z" },
]

[[package]]
name = "httpcore"
version = "1.0.9"
source = { registry = "https://pypi.org/simple" }
dependencies = [
    { name = "certifi" },
    { name = "h11" },
]
sdist = { url = "https://files.pythonhosted.org/packages/06/94/82699a10bca87a5556c9c59b5963f2d039dbd239f25bc2a63907a05a14cb/httpcore-1.0.9.tar.gz", hash = "sha256:6e34463af53fd2ab5d807f399a9b45ea31c3dfa2276f15a2c3f00afff6e176e8", size = 85484, upload-time = "2025-04-24T22:06:22.219Z" }
wheels = [
    { url = "https://files.pythonhosted.org/packages/7e/f5/f66802a942d491edb555dd61e3a9961140fd64c90bce1eafd741609d334d/httpcore-1.0.9-py3-none-any.whl", hash = "sha256:2d400746a40668fc9dec9810239072b40b4484b640a8c38fd654a024c7a1bf55", size = 78784, upload-time = "2025-04-24T22:06:20.566Z" },
]

[[package]]
name = "httptools"
version = "0.6.4"
source = { registry = "https://pypi.org/simple" }
sdist = { url = "https://files.pythonhosted.org/packages/a7/9a/ce5e1f7e131522e6d3426e8e7a490b3a01f39a6696602e1c4f33f9e94277/httptools-0.6.4.tar.gz", hash = "sha256:4e93eee4add6493b59a5c514da98c939b244fce4a0d8879cd3f466562f4b7d5c", size = 240639, upload-time = "2024-10-16T19:45:08.902Z" }
wheels = [
    { url = "https://files.pythonhosted.org/packages/94/a3/9fe9ad23fd35f7de6b91eeb60848986058bd8b5a5c1e256f5860a160cc3e/httptools-0.6.4-cp313-cp313-macosx_10_13_universal2.whl", hash = "sha256:ade273d7e767d5fae13fa637f4d53b6e961fb7fd93c7797562663f0171c26660", size = 197214, upload-time = "2024-10-16T19:44:38.738Z" },
    { url = "https://files.pythonhosted.org/packages/ea/d9/82d5e68bab783b632023f2fa31db20bebb4e89dfc4d2293945fd68484ee4/httptools-0.6.4-cp313-cp313-macosx_11_0_arm64.whl", hash = "sha256:856f4bc0478ae143bad54a4242fccb1f3f86a6e1be5548fecfd4102061b3a083", size = 102431, upload-time = "2024-10-16T19:44:39.818Z" },
    { url = "https://files.pythonhosted.org/packages/96/c1/cb499655cbdbfb57b577734fde02f6fa0bbc3fe9fb4d87b742b512908dff/httptools-0.6.4-cp313-cp313-manylinux_2_17_aarch64.manylinux2014_aarch64.whl", hash = "sha256:322d20ea9cdd1fa98bd6a74b77e2ec5b818abdc3d36695ab402a0de8ef2865a3", size = 473121, upload-time = "2024-10-16T19:44:41.189Z" },
    { url = "https://files.pythonhosted.org/packages/af/71/ee32fd358f8a3bb199b03261f10921716990808a675d8160b5383487a317/httptools-0.6.4-cp313-cp313-manylinux_2_5_x86_64.manylinux1_x86_64.manylinux_2_17_x86_64.manylinux2014_x86_64.whl", hash = "sha256:4d87b29bd4486c0093fc64dea80231f7c7f7eb4dc70ae394d70a495ab8436071", size = 473805, upload-time = "2024-10-16T19:44:42.384Z" },
    { url = "https://files.pythonhosted.org/packages/8a/0a/0d4df132bfca1507114198b766f1737d57580c9ad1cf93c1ff673e3387be/httptools-0.6.4-cp313-cp313-musllinux_1_2_aarch64.whl", hash = "sha256:342dd6946aa6bda4b8f18c734576106b8a31f2fe31492881a9a160ec84ff4bd5", size = 448858, upload-time = "2024-10-16T19:44:43.959Z" },
    { url = "https://files.pythonhosted.org/packages/1e/6a/787004fdef2cabea27bad1073bf6a33f2437b4dbd3b6fb4a9d71172b1c7c/httptools-0.6.4-cp313-cp313-musllinux_1_2_x86_64.whl", hash = "sha256:4b36913ba52008249223042dca46e69967985fb4051951f94357ea681e1f5dc0", size = 452042, upload-time = "2024-10-16T19:44:45.071Z" },
    { url = "https://files.pythonhosted.org/packages/4d/dc/7decab5c404d1d2cdc1bb330b1bf70e83d6af0396fd4fc76fc60c0d522bf/httptools-0.6.4-cp313-cp313-win_amd64.whl", hash = "sha256:28908df1b9bb8187393d5b5db91435ccc9c8e891657f9cbb42a2541b44c82fc8", size = 87682, upload-time = "2024-10-16T19:44:46.46Z" },
]

[[package]]
name = "httpx"
version = "0.28.1"
source = { registry = "https://pypi.org/simple" }
dependencies = [
    { name = "anyio" },
    { name = "certifi" },
    { name = "httpcore" },
    { name = "idna" },
]
sdist = { url = "https://files.pythonhosted.org/packages/b1/df/48c586a5fe32a0f01324ee087459e112ebb7224f646c0b5023f5e79e9956/httpx-0.28.1.tar.gz", hash = "sha256:75e98c5f16b0f35b567856f597f06ff2270a374470a5c2392242528e3e3e42fc", size = 141406, upload-time = "2024-12-06T15:37:23.222Z" }
wheels = [
    { url = "https://files.pythonhosted.org/packages/2a/39/e50c7c3a983047577ee07d2a9e53faf5a69493943ec3f6a384bdc792deb2/httpx-0.28.1-py3-none-any.whl", hash = "sha256:d909fcccc110f8c7faf814ca82a9a4d816bc5a6dbfea25d6591d6985b8ba59ad", size = 73517, upload-time = "2024-12-06T15:37:21.509Z" },
]

[[package]]
name = "huggingface-hub"
version = "0.33.4"
source = { registry = "https://pypi.org/simple" }
dependencies = [
    { name = "filelock" },
    { name = "fsspec" },
    { name = "hf-xet", marker = "platform_machine == 'aarch64' or platform_machine == 'amd64' or platform_machine == 'arm64' or platform_machine == 'x86_64'" },
    { name = "packaging" },
    { name = "pyyaml" },
    { name = "requests" },
    { name = "tqdm" },
    { name = "typing-extensions" },
]
sdist = { url = "https://files.pythonhosted.org/packages/4b/9e/9366b7349fc125dd68b9d384a0fea84d67b7497753fe92c71b67e13f47c4/huggingface_hub-0.33.4.tar.gz", hash = "sha256:6af13478deae120e765bfd92adad0ae1aec1ad8c439b46f23058ad5956cbca0a", size = 426674, upload-time = "2025-07-11T12:32:48.694Z" }
wheels = [
    { url = "https://files.pythonhosted.org/packages/46/7b/98daa50a2db034cab6cd23a3de04fa2358cb691593d28e9130203eb7a805/huggingface_hub-0.33.4-py3-none-any.whl", hash = "sha256:09f9f4e7ca62547c70f8b82767eefadd2667f4e116acba2e3e62a5a81815a7bb", size = 515339, upload-time = "2025-07-11T12:32:46.346Z" },
]

[[package]]
name = "identify"
version = "2.6.12"
source = { registry = "https://pypi.org/simple" }
sdist = { url = "https://files.pythonhosted.org/packages/a2/88/d193a27416618628a5eea64e3223acd800b40749a96ffb322a9b55a49ed1/identify-2.6.12.tar.gz", hash = "sha256:d8de45749f1efb108badef65ee8386f0f7bb19a7f26185f74de6367bffbaf0e6", size = 99254, upload-time = "2025-05-23T20:37:53.3Z" }
wheels = [
    { url = "https://files.pythonhosted.org/packages/7a/cd/18f8da995b658420625f7ef13f037be53ae04ec5ad33f9b718240dcfd48c/identify-2.6.12-py2.py3-none-any.whl", hash = "sha256:ad9672d5a72e0d2ff7c5c8809b62dfa60458626352fb0eb7b55e69bdc45334a2", size = 99145, upload-time = "2025-05-23T20:37:51.495Z" },
]

[[package]]
name = "idna"
version = "3.10"
source = { registry = "https://pypi.org/simple" }
sdist = { url = "https://files.pythonhosted.org/packages/f1/70/7703c29685631f5a7590aa73f1f1d3fa9a380e654b86af429e0934a32f7d/idna-3.10.tar.gz", hash = "sha256:12f65c9b470abda6dc35cf8e63cc574b1c52b11df2c86030af0ac09b01b13ea9", size = 190490, upload-time = "2024-09-15T18:07:39.745Z" }
wheels = [
    { url = "https://files.pythonhosted.org/packages/76/c6/c88e154df9c4e1a2a66ccf0005a88dfb2650c1dffb6f5ce603dfbd452ce3/idna-3.10-py3-none-any.whl", hash = "sha256:946d195a0d259cbba61165e88e65941f16e9b36ea6ddb97f00452bae8b1287d3", size = 70442, upload-time = "2024-09-15T18:07:37.964Z" },
]

[[package]]
name = "importlib-metadata"
version = "8.7.0"
source = { registry = "https://pypi.org/simple" }
dependencies = [
    { name = "zipp" },
]
sdist = { url = "https://files.pythonhosted.org/packages/76/66/650a33bd90f786193e4de4b3ad86ea60b53c89b669a5c7be931fac31cdb0/importlib_metadata-8.7.0.tar.gz", hash = "sha256:d13b81ad223b890aa16c5471f2ac3056cf76c5f10f82d6f9292f0b415f389000", size = 56641, upload-time = "2025-04-27T15:29:01.736Z" }
wheels = [
    { url = "https://files.pythonhosted.org/packages/20/b0/36bd937216ec521246249be3bf9855081de4c5e06a0c9b4219dbeda50373/importlib_metadata-8.7.0-py3-none-any.whl", hash = "sha256:e5dd1551894c77868a30651cef00984d50e1002d06942a7101d34870c5f02afd", size = 27656, upload-time = "2025-04-27T15:29:00.214Z" },
]

[[package]]
name = "iniconfig"
version = "2.1.0"
source = { registry = "https://pypi.org/simple" }
sdist = { url = "https://files.pythonhosted.org/packages/f2/97/ebf4da567aa6827c909642694d71c9fcf53e5b504f2d96afea02718862f3/iniconfig-2.1.0.tar.gz", hash = "sha256:3abbd2e30b36733fee78f9c7f7308f2d0050e88f0087fd25c2645f63c773e1c7", size = 4793, upload-time = "2025-03-19T20:09:59.721Z" }
wheels = [
    { url = "https://files.pythonhosted.org/packages/2c/e1/e6716421ea10d38022b952c159d5161ca1193197fb744506875fbb87ea7b/iniconfig-2.1.0-py3-none-any.whl", hash = "sha256:9deba5723312380e77435581c6bf4935c94cbfab9b1ed33ef8d238ea168eb760", size = 6050, upload-time = "2025-03-19T20:10:01.071Z" },
]

[[package]]
name = "jinja2"
version = "3.1.6"
source = { registry = "https://pypi.org/simple" }
dependencies = [
    { name = "markupsafe" },
]
sdist = { url = "https://files.pythonhosted.org/packages/df/bf/f7da0350254c0ed7c72f3e33cef02e048281fec7ecec5f032d4aac52226b/jinja2-3.1.6.tar.gz", hash = "sha256:0137fb05990d35f1275a587e9aee6d56da821fc83491a0fb838183be43f66d6d", size = 245115, upload-time = "2025-03-05T20:05:02.478Z" }
wheels = [
    { url = "https://files.pythonhosted.org/packages/62/a1/3d680cbfd5f4b8f15abc1d571870c5fc3e594bb582bc3b64ea099db13e56/jinja2-3.1.6-py3-none-any.whl", hash = "sha256:85ece4451f492d0c13c5dd7c13a64681a86afae63a5f347908daf103ce6d2f67", size = 134899, upload-time = "2025-03-05T20:05:00.369Z" },
]

[[package]]
name = "joblib"
version = "1.5.1"
source = { registry = "https://pypi.org/simple" }
sdist = { url = "https://files.pythonhosted.org/packages/dc/fe/0f5a938c54105553436dbff7a61dc4fed4b1b2c98852f8833beaf4d5968f/joblib-1.5.1.tar.gz", hash = "sha256:f4f86e351f39fe3d0d32a9f2c3d8af1ee4cec285aafcb27003dda5205576b444", size = 330475, upload-time = "2025-05-23T12:04:37.097Z" }
wheels = [
    { url = "https://files.pythonhosted.org/packages/7d/4f/1195bbac8e0c2acc5f740661631d8d750dc38d4a32b23ee5df3cde6f4e0d/joblib-1.5.1-py3-none-any.whl", hash = "sha256:4719a31f054c7d766948dcd83e9613686b27114f190f717cec7eaa2084f8a74a", size = 307746, upload-time = "2025-05-23T12:04:35.124Z" },
]

[[package]]
name = "jsbeautifier"
version = "1.15.4"
source = { registry = "https://pypi.org/simple" }
dependencies = [
    { name = "editorconfig" },
    { name = "six" },
]
sdist = { url = "https://files.pythonhosted.org/packages/ea/98/d6cadf4d5a1c03b2136837a435682418c29fdeb66be137128544cecc5b7a/jsbeautifier-1.15.4.tar.gz", hash = "sha256:5bb18d9efb9331d825735fbc5360ee8f1aac5e52780042803943aa7f854f7592", size = 75257, upload-time = "2025-02-27T17:53:53.252Z" }
wheels = [
    { url = "https://files.pythonhosted.org/packages/2d/14/1c65fccf8413d5f5c6e8425f84675169654395098000d8bddc4e9d3390e1/jsbeautifier-1.15.4-py3-none-any.whl", hash = "sha256:72f65de312a3f10900d7685557f84cb61a9733c50dcc27271a39f5b0051bf528", size = 94707, upload-time = "2025-02-27T17:53:46.152Z" },
]

[[package]]
name = "json-repair"
version = "0.40.0"
source = { registry = "https://pypi.org/simple" }
sdist = { url = "https://files.pythonhosted.org/packages/88/36/e03fe9da84e04b475290f8612de7b229b78e37c80e44188b85fe56dbab66/json_repair-0.40.0.tar.gz", hash = "sha256:ce3cdef63f033d072295ca892cba51487292cd937da42dc20a8d629ecf5eb82d", size = 30098, upload-time = "2025-03-19T12:21:44.242Z" }
wheels = [
    { url = "https://files.pythonhosted.org/packages/f4/e1/f0e63cc027669763ccc2c1e62ba69959ec02db5328c81df2508a52711ec9/json_repair-0.40.0-py3-none-any.whl", hash = "sha256:46955bfd22338ba60cc5239c0b01462ba419871b19fcd68d8881aca4fa3b0d2f", size = 20736, upload-time = "2025-03-19T12:21:42.867Z" },
]

[[package]]
name = "litestar"
version = "2.16.0"
source = { registry = "https://pypi.org/simple" }
dependencies = [
    { name = "anyio" },
    { name = "click" },
    { name = "httpx" },
    { name = "litestar-htmx" },
    { name = "msgspec" },
    { name = "multidict" },
    { name = "multipart" },
    { name = "polyfactory" },
    { name = "pyyaml" },
    { name = "rich" },
    { name = "rich-click" },
    { name = "typing-extensions" },
]
sdist = { url = "https://files.pythonhosted.org/packages/0d/4e/3376d5737a4c2e26fb2991a046265c38335b134d3e04e93c6d754e962e4e/litestar-2.16.0.tar.gz", hash = "sha256:f65c0d543bfec12b7433dff624322936f30bbdfb54ad3c5b7ef22ab2d092be2d", size = 399637, upload-time = "2025-05-04T11:00:46.654Z" }
wheels = [
    { url = "https://files.pythonhosted.org/packages/9a/dc/4d1018577683918cd24a58228c90833f71f792aafcfffb44905c9062f737/litestar-2.16.0-py3-none-any.whl", hash = "sha256:8a48557198556f01d3d70da3859a471aa56595a4a344362d9529ed65804e3ee4", size = 573158, upload-time = "2025-05-04T11:00:44.558Z" },
]

[package.optional-dependencies]
opentelemetry = [
    { name = "opentelemetry-instrumentation-asgi" },
]
pydantic = [
    { name = "email-validator" },
    { name = "pydantic" },
    { name = "pydantic-extra-types" },
]
standard = [
    { name = "fast-query-parsers" },
    { name = "jinja2" },
    { name = "jsbeautifier" },
    { name = "uvicorn", extra = ["standard"] },
    { name = "uvloop", marker = "sys_platform != 'win32'" },
]
structlog = [
    { name = "structlog" },
]

[[package]]
name = "litestar-htmx"
version = "0.5.0"
source = { registry = "https://pypi.org/simple" }
sdist = { url = "https://files.pythonhosted.org/packages/3f/b9/7e296aa1adada25cce8e5f89a996b0e38d852d93b1b656a2058226c542a2/litestar_htmx-0.5.0.tar.gz", hash = "sha256:e02d1a3a92172c874835fa3e6749d65ae9fc626d0df46719490a16293e2146fb", size = 119755, upload-time = "2025-06-11T21:19:45.573Z" }
wheels = [
    { url = "https://files.pythonhosted.org/packages/f2/24/8d99982f0aa9c1cd82073c6232b54a0dbe6797c7d63c0583a6c68ee3ddf2/litestar_htmx-0.5.0-py3-none-any.whl", hash = "sha256:92833aa47e0d0e868d2a7dbfab75261f124f4b83d4f9ad12b57b9a68f86c50e6", size = 9970, upload-time = "2025-06-11T21:19:44.465Z" },
]

[[package]]
name = "markdown-it-py"
version = "3.0.0"
source = { registry = "https://pypi.org/simple" }
dependencies = [
    { name = "mdurl" },
]
sdist = { url = "https://files.pythonhosted.org/packages/38/71/3b932df36c1a044d397a1f92d1cf91ee0a503d91e470cbd670aa66b07ed0/markdown-it-py-3.0.0.tar.gz", hash = "sha256:e3f60a94fa066dc52ec76661e37c851cb232d92f9886b15cb560aaada2df8feb", size = 74596, upload-time = "2023-06-03T06:41:14.443Z" }
wheels = [
    { url = "https://files.pythonhosted.org/packages/42/d7/1ec15b46af6af88f19b8e5ffea08fa375d433c998b8a7639e76935c14f1f/markdown_it_py-3.0.0-py3-none-any.whl", hash = "sha256:355216845c60bd96232cd8d8c40e8f9765cc86f46880e43a8fd22dc1a1a8cab1", size = 87528, upload-time = "2023-06-03T06:41:11.019Z" },
]

[[package]]
name = "markupsafe"
version = "3.0.2"
source = { registry = "https://pypi.org/simple" }
sdist = { url = "https://files.pythonhosted.org/packages/b2/97/5d42485e71dfc078108a86d6de8fa46db44a1a9295e89c5d6d4a06e23a62/markupsafe-3.0.2.tar.gz", hash = "sha256:ee55d3edf80167e48ea11a923c7386f4669df67d7994554387f84e7d8b0a2bf0", size = 20537, upload-time = "2024-10-18T15:21:54.129Z" }
wheels = [
    { url = "https://files.pythonhosted.org/packages/83/0e/67eb10a7ecc77a0c2bbe2b0235765b98d164d81600746914bebada795e97/MarkupSafe-3.0.2-cp313-cp313-macosx_10_13_universal2.whl", hash = "sha256:ba9527cdd4c926ed0760bc301f6728ef34d841f405abf9d4f959c478421e4efd", size = 14274, upload-time = "2024-10-18T15:21:24.577Z" },
    { url = "https://files.pythonhosted.org/packages/2b/6d/9409f3684d3335375d04e5f05744dfe7e9f120062c9857df4ab490a1031a/MarkupSafe-3.0.2-cp313-cp313-macosx_11_0_arm64.whl", hash = "sha256:f8b3d067f2e40fe93e1ccdd6b2e1d16c43140e76f02fb1319a05cf2b79d99430", size = 12352, upload-time = "2024-10-18T15:21:25.382Z" },
    { url = "https://files.pythonhosted.org/packages/d2/f5/6eadfcd3885ea85fe2a7c128315cc1bb7241e1987443d78c8fe712d03091/MarkupSafe-3.0.2-cp313-cp313-manylinux_2_17_aarch64.manylinux2014_aarch64.whl", hash = "sha256:569511d3b58c8791ab4c2e1285575265991e6d8f8700c7be0e88f86cb0672094", size = 24122, upload-time = "2024-10-18T15:21:26.199Z" },
    { url = "https://files.pythonhosted.org/packages/0c/91/96cf928db8236f1bfab6ce15ad070dfdd02ed88261c2afafd4b43575e9e9/MarkupSafe-3.0.2-cp313-cp313-manylinux_2_17_x86_64.manylinux2014_x86_64.whl", hash = "sha256:15ab75ef81add55874e7ab7055e9c397312385bd9ced94920f2802310c930396", size = 23085, upload-time = "2024-10-18T15:21:27.029Z" },
    { url = "https://files.pythonhosted.org/packages/c2/cf/c9d56af24d56ea04daae7ac0940232d31d5a8354f2b457c6d856b2057d69/MarkupSafe-3.0.2-cp313-cp313-manylinux_2_5_i686.manylinux1_i686.manylinux_2_17_i686.manylinux2014_i686.whl", hash = "sha256:f3818cb119498c0678015754eba762e0d61e5b52d34c8b13d770f0719f7b1d79", size = 22978, upload-time = "2024-10-18T15:21:27.846Z" },
    { url = "https://files.pythonhosted.org/packages/2a/9f/8619835cd6a711d6272d62abb78c033bda638fdc54c4e7f4272cf1c0962b/MarkupSafe-3.0.2-cp313-cp313-musllinux_1_2_aarch64.whl", hash = "sha256:cdb82a876c47801bb54a690c5ae105a46b392ac6099881cdfb9f6e95e4014c6a", size = 24208, upload-time = "2024-10-18T15:21:28.744Z" },
    { url = "https://files.pythonhosted.org/packages/f9/bf/176950a1792b2cd2102b8ffeb5133e1ed984547b75db47c25a67d3359f77/MarkupSafe-3.0.2-cp313-cp313-musllinux_1_2_i686.whl", hash = "sha256:cabc348d87e913db6ab4aa100f01b08f481097838bdddf7c7a84b7575b7309ca", size = 23357, upload-time = "2024-10-18T15:21:29.545Z" },
    { url = "https://files.pythonhosted.org/packages/ce/4f/9a02c1d335caabe5c4efb90e1b6e8ee944aa245c1aaaab8e8a618987d816/MarkupSafe-3.0.2-cp313-cp313-musllinux_1_2_x86_64.whl", hash = "sha256:444dcda765c8a838eaae23112db52f1efaf750daddb2d9ca300bcae1039adc5c", size = 23344, upload-time = "2024-10-18T15:21:30.366Z" },
    { url = "https://files.pythonhosted.org/packages/ee/55/c271b57db36f748f0e04a759ace9f8f759ccf22b4960c270c78a394f58be/MarkupSafe-3.0.2-cp313-cp313-win32.whl", hash = "sha256:bcf3e58998965654fdaff38e58584d8937aa3096ab5354d493c77d1fdd66d7a1", size = 15101, upload-time = "2024-10-18T15:21:31.207Z" },
    { url = "https://files.pythonhosted.org/packages/29/88/07df22d2dd4df40aba9f3e402e6dc1b8ee86297dddbad4872bd5e7b0094f/MarkupSafe-3.0.2-cp313-cp313-win_amd64.whl", hash = "sha256:e6a2a455bd412959b57a172ce6328d2dd1f01cb2135efda2e4576e8a23fa3b0f", size = 15603, upload-time = "2024-10-18T15:21:32.032Z" },
    { url = "https://files.pythonhosted.org/packages/62/6a/8b89d24db2d32d433dffcd6a8779159da109842434f1dd2f6e71f32f738c/MarkupSafe-3.0.2-cp313-cp313t-macosx_10_13_universal2.whl", hash = "sha256:b5a6b3ada725cea8a5e634536b1b01c30bcdcd7f9c6fff4151548d5bf6b3a36c", size = 14510, upload-time = "2024-10-18T15:21:33.625Z" },
    { url = "https://files.pythonhosted.org/packages/7a/06/a10f955f70a2e5a9bf78d11a161029d278eeacbd35ef806c3fd17b13060d/MarkupSafe-3.0.2-cp313-cp313t-macosx_11_0_arm64.whl", hash = "sha256:a904af0a6162c73e3edcb969eeeb53a63ceeb5d8cf642fade7d39e7963a22ddb", size = 12486, upload-time = "2024-10-18T15:21:34.611Z" },
    { url = "https://files.pythonhosted.org/packages/34/cf/65d4a571869a1a9078198ca28f39fba5fbb910f952f9dbc5220afff9f5e6/MarkupSafe-3.0.2-cp313-cp313t-manylinux_2_17_aarch64.manylinux2014_aarch64.whl", hash = "sha256:4aa4e5faecf353ed117801a068ebab7b7e09ffb6e1d5e412dc852e0da018126c", size = 25480, upload-time = "2024-10-18T15:21:35.398Z" },
    { url = "https://files.pythonhosted.org/packages/0c/e3/90e9651924c430b885468b56b3d597cabf6d72be4b24a0acd1fa0e12af67/MarkupSafe-3.0.2-cp313-cp313t-manylinux_2_17_x86_64.manylinux2014_x86_64.whl", hash = "sha256:c0ef13eaeee5b615fb07c9a7dadb38eac06a0608b41570d8ade51c56539e509d", size = 23914, upload-time = "2024-10-18T15:21:36.231Z" },
    { url = "https://files.pythonhosted.org/packages/66/8c/6c7cf61f95d63bb866db39085150df1f2a5bd3335298f14a66b48e92659c/MarkupSafe-3.0.2-cp313-cp313t-manylinux_2_5_i686.manylinux1_i686.manylinux_2_17_i686.manylinux2014_i686.whl", hash = "sha256:d16a81a06776313e817c951135cf7340a3e91e8c1ff2fac444cfd75fffa04afe", size = 23796, upload-time = "2024-10-18T15:21:37.073Z" },
    { url = "https://files.pythonhosted.org/packages/bb/35/cbe9238ec3f47ac9a7c8b3df7a808e7cb50fe149dc7039f5f454b3fba218/MarkupSafe-3.0.2-cp313-cp313t-musllinux_1_2_aarch64.whl", hash = "sha256:6381026f158fdb7c72a168278597a5e3a5222e83ea18f543112b2662a9b699c5", size = 25473, upload-time = "2024-10-18T15:21:37.932Z" },
    { url = "https://files.pythonhosted.org/packages/e6/32/7621a4382488aa283cc05e8984a9c219abad3bca087be9ec77e89939ded9/MarkupSafe-3.0.2-cp313-cp313t-musllinux_1_2_i686.whl", hash = "sha256:3d79d162e7be8f996986c064d1c7c817f6df3a77fe3d6859f6f9e7be4b8c213a", size = 24114, upload-time = "2024-10-18T15:21:39.799Z" },
    { url = "https://files.pythonhosted.org/packages/0d/80/0985960e4b89922cb5a0bac0ed39c5b96cbc1a536a99f30e8c220a996ed9/MarkupSafe-3.0.2-cp313-cp313t-musllinux_1_2_x86_64.whl", hash = "sha256:131a3c7689c85f5ad20f9f6fb1b866f402c445b220c19fe4308c0b147ccd2ad9", size = 24098, upload-time = "2024-10-18T15:21:40.813Z" },
    { url = "https://files.pythonhosted.org/packages/82/78/fedb03c7d5380df2427038ec8d973587e90561b2d90cd472ce9254cf348b/MarkupSafe-3.0.2-cp313-cp313t-win32.whl", hash = "sha256:ba8062ed2cf21c07a9e295d5b8a2a5ce678b913b45fdf68c32d95d6c1291e0b6", size = 15208, upload-time = "2024-10-18T15:21:41.814Z" },
    { url = "https://files.pythonhosted.org/packages/4f/65/6079a46068dfceaeabb5dcad6d674f5f5c61a6fa5673746f42a9f4c233b3/MarkupSafe-3.0.2-cp313-cp313t-win_amd64.whl", hash = "sha256:e444a31f8db13eb18ada366ab3cf45fd4b31e4db1236a4448f68778c1d1a5a2f", size = 15739, upload-time = "2024-10-18T15:21:42.784Z" },
]

[[package]]
name = "mdurl"
version = "0.1.2"
source = { registry = "https://pypi.org/simple" }
sdist = { url = "https://files.pythonhosted.org/packages/d6/54/cfe61301667036ec958cb99bd3efefba235e65cdeb9c84d24a8293ba1d90/mdurl-0.1.2.tar.gz", hash = "sha256:bb413d29f5eea38f31dd4754dd7377d4465116fb207585f97bf925588687c1ba", size = 8729, upload-time = "2022-08-14T12:40:10.846Z" }
wheels = [
    { url = "https://files.pythonhosted.org/packages/b3/38/89ba8ad64ae25be8de66a6d463314cf1eb366222074cfda9ee839c56a4b4/mdurl-0.1.2-py3-none-any.whl", hash = "sha256:84008a41e51615a49fc9966191ff91509e3c40b939176e643fd50a5c2196b8f8", size = 9979, upload-time = "2022-08-14T12:40:09.779Z" },
]

[[package]]
name = "mpmath"
version = "1.3.0"
source = { registry = "https://pypi.org/simple" }
sdist = { url = "https://files.pythonhosted.org/packages/e0/47/dd32fa426cc72114383ac549964eecb20ecfd886d1e5ccf5340b55b02f57/mpmath-1.3.0.tar.gz", hash = "sha256:7a28eb2a9774d00c7bc92411c19a89209d5da7c4c9a9e227be8330a23a25b91f", size = 508106, upload-time = "2023-03-07T16:47:11.061Z" }
wheels = [
    { url = "https://files.pythonhosted.org/packages/43/e3/7d92a15f894aa0c9c4b49b8ee9ac9850d6e63b03c9c32c0367a13ae62209/mpmath-1.3.0-py3-none-any.whl", hash = "sha256:a0b2b9fe80bbcd81a6647ff13108738cfb482d481d826cc0e02f5b35e5c88d2c", size = 536198, upload-time = "2023-03-07T16:47:09.197Z" },
]

[[package]]
name = "msgspec"
version = "0.19.0"
source = { registry = "https://pypi.org/simple" }
sdist = { url = "https://files.pythonhosted.org/packages/cf/9b/95d8ce458462b8b71b8a70fa94563b2498b89933689f3a7b8911edfae3d7/msgspec-0.19.0.tar.gz", hash = "sha256:604037e7cd475345848116e89c553aa9a233259733ab51986ac924ab1b976f8e", size = 216934, upload-time = "2024-12-27T17:40:28.597Z" }
wheels = [
    { url = "https://files.pythonhosted.org/packages/3c/cb/2842c312bbe618d8fefc8b9cedce37f773cdc8fa453306546dba2c21fd98/msgspec-0.19.0-cp313-cp313-macosx_10_13_x86_64.whl", hash = "sha256:f12d30dd6266557aaaf0aa0f9580a9a8fbeadfa83699c487713e355ec5f0bd86", size = 190498, upload-time = "2024-12-27T17:40:00.427Z" },
    { url = "https://files.pythonhosted.org/packages/58/95/c40b01b93465e1a5f3b6c7d91b10fb574818163740cc3acbe722d1e0e7e4/msgspec-0.19.0-cp313-cp313-macosx_11_0_arm64.whl", hash = "sha256:82b2c42c1b9ebc89e822e7e13bbe9d17ede0c23c187469fdd9505afd5a481314", size = 183950, upload-time = "2024-12-27T17:40:04.219Z" },
    { url = "https://files.pythonhosted.org/packages/e8/f0/5b764e066ce9aba4b70d1db8b087ea66098c7c27d59b9dd8a3532774d48f/msgspec-0.19.0-cp313-cp313-manylinux_2_17_aarch64.manylinux2014_aarch64.whl", hash = "sha256:19746b50be214a54239aab822964f2ac81e38b0055cca94808359d779338c10e", size = 210647, upload-time = "2024-12-27T17:40:05.606Z" },
    { url = "https://files.pythonhosted.org/packages/9d/87/bc14f49bc95c4cb0dd0a8c56028a67c014ee7e6818ccdce74a4862af259b/msgspec-0.19.0-cp313-cp313-manylinux_2_17_x86_64.manylinux2014_x86_64.whl", hash = "sha256:60ef4bdb0ec8e4ad62e5a1f95230c08efb1f64f32e6e8dd2ced685bcc73858b5", size = 213563, upload-time = "2024-12-27T17:40:10.516Z" },
    { url = "https://files.pythonhosted.org/packages/53/2f/2b1c2b056894fbaa975f68f81e3014bb447516a8b010f1bed3fb0e016ed7/msgspec-0.19.0-cp313-cp313-musllinux_1_2_aarch64.whl", hash = "sha256:ac7f7c377c122b649f7545810c6cd1b47586e3aa3059126ce3516ac7ccc6a6a9", size = 213996, upload-time = "2024-12-27T17:40:12.244Z" },
    { url = "https://files.pythonhosted.org/packages/aa/5a/4cd408d90d1417e8d2ce6a22b98a6853c1b4d7cb7669153e4424d60087f6/msgspec-0.19.0-cp313-cp313-musllinux_1_2_x86_64.whl", hash = "sha256:a5bc1472223a643f5ffb5bf46ccdede7f9795078194f14edd69e3aab7020d327", size = 219087, upload-time = "2024-12-27T17:40:14.881Z" },
    { url = "https://files.pythonhosted.org/packages/23/d8/f15b40611c2d5753d1abb0ca0da0c75348daf1252220e5dda2867bd81062/msgspec-0.19.0-cp313-cp313-win_amd64.whl", hash = "sha256:317050bc0f7739cb30d257ff09152ca309bf5a369854bbf1e57dffc310c1f20f", size = 187432, upload-time = "2024-12-27T17:40:16.256Z" },
]

[[package]]
name = "mslex"
version = "1.3.0"
source = { registry = "https://pypi.org/simple" }
sdist = { url = "https://files.pythonhosted.org/packages/e0/97/7022667073c99a0fe028f2e34b9bf76b49a611afd21b02527fbfd92d4cd5/mslex-1.3.0.tar.gz", hash = "sha256:641c887d1d3db610eee2af37a8e5abda3f70b3006cdfd2d0d29dc0d1ae28a85d", size = 11583, upload-time = "2024-10-16T13:16:18.523Z" }
wheels = [
    { url = "https://files.pythonhosted.org/packages/64/f2/66bd65ca0139675a0d7b18f0bada6e12b51a984e41a76dbe44761bf1b3ee/mslex-1.3.0-py3-none-any.whl", hash = "sha256:c7074b347201b3466fc077c5692fbce9b5f62a63a51f537a53fbbd02eff2eea4", size = 7820, upload-time = "2024-10-16T13:16:17.566Z" },
]

[[package]]
name = "multidict"
version = "6.6.3"
source = { registry = "https://pypi.org/simple" }
sdist = { url = "https://files.pythonhosted.org/packages/3d/2c/5dad12e82fbdf7470f29bff2171484bf07cb3b16ada60a6589af8f376440/multidict-6.6.3.tar.gz", hash = "sha256:798a9eb12dab0a6c2e29c1de6f3468af5cb2da6053a20dfa3344907eed0937cc", size = 101006, upload-time = "2025-06-30T15:53:46.929Z" }
wheels = [
    { url = "https://files.pythonhosted.org/packages/52/1d/0bebcbbb4f000751fbd09957257903d6e002943fc668d841a4cf2fb7f872/multidict-6.6.3-cp313-cp313-macosx_10_13_universal2.whl", hash = "sha256:540d3c06d48507357a7d57721e5094b4f7093399a0106c211f33540fdc374d55", size = 75843, upload-time = "2025-06-30T15:52:16.155Z" },
    { url = "https://files.pythonhosted.org/packages/07/8f/cbe241b0434cfe257f65c2b1bcf9e8d5fb52bc708c5061fb29b0fed22bdf/multidict-6.6.3-cp313-cp313-macosx_10_13_x86_64.whl", hash = "sha256:9c19cea2a690f04247d43f366d03e4eb110a0dc4cd1bbeee4d445435428ed35b", size = 45053, upload-time = "2025-06-30T15:52:17.429Z" },
    { url = "https://files.pythonhosted.org/packages/32/d2/0b3b23f9dbad5b270b22a3ac3ea73ed0a50ef2d9a390447061178ed6bdb8/multidict-6.6.3-cp313-cp313-macosx_11_0_arm64.whl", hash = "sha256:7af039820cfd00effec86bda5d8debef711a3e86a1d3772e85bea0f243a4bd65", size = 43273, upload-time = "2025-06-30T15:52:19.346Z" },
    { url = "https://files.pythonhosted.org/packages/fd/fe/6eb68927e823999e3683bc49678eb20374ba9615097d085298fd5b386564/multidict-6.6.3-cp313-cp313-manylinux1_i686.manylinux2014_i686.manylinux_2_17_i686.manylinux_2_5_i686.whl", hash = "sha256:500b84f51654fdc3944e936f2922114349bf8fdcac77c3092b03449f0e5bc2b3", size = 237124, upload-time = "2025-06-30T15:52:20.773Z" },
    { url = "https://files.pythonhosted.org/packages/e7/ab/320d8507e7726c460cb77117848b3834ea0d59e769f36fdae495f7669929/multidict-6.6.3-cp313-cp313-manylinux2014_aarch64.manylinux_2_17_aarch64.manylinux_2_28_aarch64.whl", hash = "sha256:f3fc723ab8a5c5ed6c50418e9bfcd8e6dceba6c271cee6728a10a4ed8561520c", size = 256892, upload-time = "2025-06-30T15:52:22.242Z" },
    { url = "https://files.pythonhosted.org/packages/76/60/38ee422db515ac69834e60142a1a69111ac96026e76e8e9aa347fd2e4591/multidict-6.6.3-cp313-cp313-manylinux2014_armv7l.manylinux_2_17_armv7l.manylinux_2_31_armv7l.whl", hash = "sha256:94c47ea3ade005b5976789baaed66d4de4480d0a0bf31cef6edaa41c1e7b56a6", size = 240547, upload-time = "2025-06-30T15:52:23.736Z" },
    { url = "https://files.pythonhosted.org/packages/27/fb/905224fde2dff042b030c27ad95a7ae744325cf54b890b443d30a789b80e/multidict-6.6.3-cp313-cp313-manylinux2014_ppc64le.manylinux_2_17_ppc64le.manylinux_2_28_ppc64le.whl", hash = "sha256:dbc7cf464cc6d67e83e136c9f55726da3a30176f020a36ead246eceed87f1cd8", size = 266223, upload-time = "2025-06-30T15:52:25.185Z" },
    { url = "https://files.pythonhosted.org/packages/76/35/dc38ab361051beae08d1a53965e3e1a418752fc5be4d3fb983c5582d8784/multidict-6.6.3-cp313-cp313-manylinux2014_s390x.manylinux_2_17_s390x.manylinux_2_28_s390x.whl", hash = "sha256:900eb9f9da25ada070f8ee4a23f884e0ee66fe4e1a38c3af644256a508ad81ca", size = 267262, upload-time = "2025-06-30T15:52:26.969Z" },
    { url = "https://files.pythonhosted.org/packages/1f/a3/0a485b7f36e422421b17e2bbb5a81c1af10eac1d4476f2ff92927c730479/multidict-6.6.3-cp313-cp313-manylinux2014_x86_64.manylinux_2_17_x86_64.manylinux_2_28_x86_64.whl", hash = "sha256:7c6df517cf177da5d47ab15407143a89cd1a23f8b335f3a28d57e8b0a3dbb884", size = 254345, upload-time = "2025-06-30T15:52:28.467Z" },
    { url = "https://files.pythonhosted.org/packages/b4/59/bcdd52c1dab7c0e0d75ff19cac751fbd5f850d1fc39172ce809a74aa9ea4/multidict-6.6.3-cp313-cp313-musllinux_1_2_aarch64.whl", hash = "sha256:4ef421045f13879e21c994b36e728d8e7d126c91a64b9185810ab51d474f27e7", size = 252248, upload-time = "2025-06-30T15:52:29.938Z" },
    { url = "https://files.pythonhosted.org/packages/bb/a4/2d96aaa6eae8067ce108d4acee6f45ced5728beda55c0f02ae1072c730d1/multidict-6.6.3-cp313-cp313-musllinux_1_2_armv7l.whl", hash = "sha256:6c1e61bb4f80895c081790b6b09fa49e13566df8fbff817da3f85b3a8192e36b", size = 250115, upload-time = "2025-06-30T15:52:31.416Z" },
    { url = "https://files.pythonhosted.org/packages/25/d2/ed9f847fa5c7d0677d4f02ea2c163d5e48573de3f57bacf5670e43a5ffaa/multidict-6.6.3-cp313-cp313-musllinux_1_2_i686.whl", hash = "sha256:e5e8523bb12d7623cd8300dbd91b9e439a46a028cd078ca695eb66ba31adee3c", size = 249649, upload-time = "2025-06-30T15:52:32.996Z" },
    { url = "https://files.pythonhosted.org/packages/1f/af/9155850372563fc550803d3f25373308aa70f59b52cff25854086ecb4a79/multidict-6.6.3-cp313-cp313-musllinux_1_2_ppc64le.whl", hash = "sha256:ef58340cc896219e4e653dade08fea5c55c6df41bcc68122e3be3e9d873d9a7b", size = 261203, upload-time = "2025-06-30T15:52:34.521Z" },
    { url = "https://files.pythonhosted.org/packages/36/2f/c6a728f699896252cf309769089568a33c6439626648843f78743660709d/multidict-6.6.3-cp313-cp313-musllinux_1_2_s390x.whl", hash = "sha256:fc9dc435ec8699e7b602b94fe0cd4703e69273a01cbc34409af29e7820f777f1", size = 258051, upload-time = "2025-06-30T15:52:35.999Z" },
    { url = "https://files.pythonhosted.org/packages/d0/60/689880776d6b18fa2b70f6cc74ff87dd6c6b9b47bd9cf74c16fecfaa6ad9/multidict-6.6.3-cp313-cp313-musllinux_1_2_x86_64.whl", hash = "sha256:9e864486ef4ab07db5e9cb997bad2b681514158d6954dd1958dfb163b83d53e6", size = 249601, upload-time = "2025-06-30T15:52:37.473Z" },
    { url = "https://files.pythonhosted.org/packages/75/5e/325b11f2222a549019cf2ef879c1f81f94a0d40ace3ef55cf529915ba6cc/multidict-6.6.3-cp313-cp313-win32.whl", hash = "sha256:5633a82fba8e841bc5c5c06b16e21529573cd654f67fd833650a215520a6210e", size = 41683, upload-time = "2025-06-30T15:52:38.927Z" },
    { url = "https://files.pythonhosted.org/packages/b1/ad/cf46e73f5d6e3c775cabd2a05976547f3f18b39bee06260369a42501f053/multidict-6.6.3-cp313-cp313-win_amd64.whl", hash = "sha256:e93089c1570a4ad54c3714a12c2cef549dc9d58e97bcded193d928649cab78e9", size = 45811, upload-time = "2025-06-30T15:52:40.207Z" },
    { url = "https://files.pythonhosted.org/packages/c5/c9/2e3fe950db28fb7c62e1a5f46e1e38759b072e2089209bc033c2798bb5ec/multidict-6.6.3-cp313-cp313-win_arm64.whl", hash = "sha256:c60b401f192e79caec61f166da9c924e9f8bc65548d4246842df91651e83d600", size = 43056, upload-time = "2025-06-30T15:52:41.575Z" },
    { url = "https://files.pythonhosted.org/packages/3a/58/aaf8114cf34966e084a8cc9517771288adb53465188843d5a19862cb6dc3/multidict-6.6.3-cp313-cp313t-macosx_10_13_universal2.whl", hash = "sha256:02fd8f32d403a6ff13864b0851f1f523d4c988051eea0471d4f1fd8010f11134", size = 82811, upload-time = "2025-06-30T15:52:43.281Z" },
    { url = "https://files.pythonhosted.org/packages/71/af/5402e7b58a1f5b987a07ad98f2501fdba2a4f4b4c30cf114e3ce8db64c87/multidict-6.6.3-cp313-cp313t-macosx_10_13_x86_64.whl", hash = "sha256:f3aa090106b1543f3f87b2041eef3c156c8da2aed90c63a2fbed62d875c49c37", size = 48304, upload-time = "2025-06-30T15:52:45.026Z" },
    { url = "https://files.pythonhosted.org/packages/39/65/ab3c8cafe21adb45b24a50266fd747147dec7847425bc2a0f6934b3ae9ce/multidict-6.6.3-cp313-cp313t-macosx_11_0_arm64.whl", hash = "sha256:e924fb978615a5e33ff644cc42e6aa241effcf4f3322c09d4f8cebde95aff5f8", size = 46775, upload-time = "2025-06-30T15:52:46.459Z" },
    { url = "https://files.pythonhosted.org/packages/49/ba/9fcc1b332f67cc0c0c8079e263bfab6660f87fe4e28a35921771ff3eea0d/multidict-6.6.3-cp313-cp313t-manylinux1_i686.manylinux2014_i686.manylinux_2_17_i686.manylinux_2_5_i686.whl", hash = "sha256:b9fe5a0e57c6dbd0e2ce81ca66272282c32cd11d31658ee9553849d91289e1c1", size = 229773, upload-time = "2025-06-30T15:52:47.88Z" },
    { url = "https://files.pythonhosted.org/packages/a4/14/0145a251f555f7c754ce2dcbcd012939bbd1f34f066fa5d28a50e722a054/multidict-6.6.3-cp313-cp313t-manylinux2014_aarch64.manylinux_2_17_aarch64.manylinux_2_28_aarch64.whl", hash = "sha256:b24576f208793ebae00280c59927c3b7c2a3b1655e443a25f753c4611bc1c373", size = 250083, upload-time = "2025-06-30T15:52:49.366Z" },
    { url = "https://files.pythonhosted.org/packages/9e/d4/d5c0bd2bbb173b586c249a151a26d2fb3ec7d53c96e42091c9fef4e1f10c/multidict-6.6.3-cp313-cp313t-manylinux2014_armv7l.manylinux_2_17_armv7l.manylinux_2_31_armv7l.whl", hash = "sha256:135631cb6c58eac37d7ac0df380294fecdc026b28837fa07c02e459c7fb9c54e", size = 228980, upload-time = "2025-06-30T15:52:50.903Z" },
    { url = "https://files.pythonhosted.org/packages/21/32/c9a2d8444a50ec48c4733ccc67254100c10e1c8ae8e40c7a2d2183b59b97/multidict-6.6.3-cp313-cp313t-manylinux2014_ppc64le.manylinux_2_17_ppc64le.manylinux_2_28_ppc64le.whl", hash = "sha256:274d416b0df887aef98f19f21578653982cfb8a05b4e187d4a17103322eeaf8f", size = 257776, upload-time = "2025-06-30T15:52:52.764Z" },
    { url = "https://files.pythonhosted.org/packages/68/d0/14fa1699f4ef629eae08ad6201c6b476098f5efb051b296f4c26be7a9fdf/multidict-6.6.3-cp313-cp313t-manylinux2014_s390x.manylinux_2_17_s390x.manylinux_2_28_s390x.whl", hash = "sha256:e252017a817fad7ce05cafbe5711ed40faeb580e63b16755a3a24e66fa1d87c0", size = 256882, upload-time = "2025-06-30T15:52:54.596Z" },
    { url = "https://files.pythonhosted.org/packages/da/88/84a27570fbe303c65607d517a5f147cd2fc046c2d1da02b84b17b9bdc2aa/multidict-6.6.3-cp313-cp313t-manylinux2014_x86_64.manylinux_2_17_x86_64.manylinux_2_28_x86_64.whl", hash = "sha256:2e4cc8d848cd4fe1cdee28c13ea79ab0ed37fc2e89dd77bac86a2e7959a8c3bc", size = 247816, upload-time = "2025-06-30T15:52:56.175Z" },
    { url = "https://files.pythonhosted.org/packages/1c/60/dca352a0c999ce96a5d8b8ee0b2b9f729dcad2e0b0c195f8286269a2074c/multidict-6.6.3-cp313-cp313t-musllinux_1_2_aarch64.whl", hash = "sha256:9e236a7094b9c4c1b7585f6b9cca34b9d833cf079f7e4c49e6a4a6ec9bfdc68f", size = 245341, upload-time = "2025-06-30T15:52:57.752Z" },
    { url = "https://files.pythonhosted.org/packages/50/ef/433fa3ed06028f03946f3993223dada70fb700f763f70c00079533c34578/multidict-6.6.3-cp313-cp313t-musllinux_1_2_armv7l.whl", hash = "sha256:e0cb0ab69915c55627c933f0b555a943d98ba71b4d1c57bc0d0a66e2567c7471", size = 235854, upload-time = "2025-06-30T15:52:59.74Z" },
    { url = "https://files.pythonhosted.org/packages/1b/1f/487612ab56fbe35715320905215a57fede20de7db40a261759690dc80471/multidict-6.6.3-cp313-cp313t-musllinux_1_2_i686.whl", hash = "sha256:81ef2f64593aba09c5212a3d0f8c906a0d38d710a011f2f42759704d4557d3f2", size = 243432, upload-time = "2025-06-30T15:53:01.602Z" },
    { url = "https://files.pythonhosted.org/packages/da/6f/ce8b79de16cd885c6f9052c96a3671373d00c59b3ee635ea93e6e81b8ccf/multidict-6.6.3-cp313-cp313t-musllinux_1_2_ppc64le.whl", hash = "sha256:b9cbc60010de3562545fa198bfc6d3825df430ea96d2cc509c39bd71e2e7d648", size = 252731, upload-time = "2025-06-30T15:53:03.517Z" },
    { url = "https://files.pythonhosted.org/packages/bb/fe/a2514a6aba78e5abefa1624ca85ae18f542d95ac5cde2e3815a9fbf369aa/multidict-6.6.3-cp313-cp313t-musllinux_1_2_s390x.whl", hash = "sha256:70d974eaaa37211390cd02ef93b7e938de564bbffa866f0b08d07e5e65da783d", size = 247086, upload-time = "2025-06-30T15:53:05.48Z" },
    { url = "https://files.pythonhosted.org/packages/8c/22/b788718d63bb3cce752d107a57c85fcd1a212c6c778628567c9713f9345a/multidict-6.6.3-cp313-cp313t-musllinux_1_2_x86_64.whl", hash = "sha256:3713303e4a6663c6d01d648a68f2848701001f3390a030edaaf3fc949c90bf7c", size = 243338, upload-time = "2025-06-30T15:53:07.522Z" },
    { url = "https://files.pythonhosted.org/packages/22/d6/fdb3d0670819f2228f3f7d9af613d5e652c15d170c83e5f1c94fbc55a25b/multidict-6.6.3-cp313-cp313t-win32.whl", hash = "sha256:639ecc9fe7cd73f2495f62c213e964843826f44505a3e5d82805aa85cac6f89e", size = 47812, upload-time = "2025-06-30T15:53:09.263Z" },
    { url = "https://files.pythonhosted.org/packages/b6/d6/a9d2c808f2c489ad199723197419207ecbfbc1776f6e155e1ecea9c883aa/multidict-6.6.3-cp313-cp313t-win_amd64.whl", hash = "sha256:9f97e181f344a0ef3881b573d31de8542cc0dbc559ec68c8f8b5ce2c2e91646d", size = 53011, upload-time = "2025-06-30T15:53:11.038Z" },
    { url = "https://files.pythonhosted.org/packages/f2/40/b68001cba8188dd267590a111f9661b6256debc327137667e832bf5d66e8/multidict-6.6.3-cp313-cp313t-win_arm64.whl", hash = "sha256:ce8b7693da41a3c4fde5871c738a81490cea5496c671d74374c8ab889e1834fb", size = 45254, upload-time = "2025-06-30T15:53:12.421Z" },
    { url = "https://files.pythonhosted.org/packages/d8/30/9aec301e9772b098c1f5c0ca0279237c9766d94b97802e9888010c64b0ed/multidict-6.6.3-py3-none-any.whl", hash = "sha256:8db10f29c7541fc5da4defd8cd697e1ca429db743fa716325f236079b96f775a", size = 12313, upload-time = "2025-06-30T15:53:45.437Z" },
]

[[package]]
name = "multipart"
version = "1.2.1"
source = { registry = "https://pypi.org/simple" }
sdist = { url = "https://files.pythonhosted.org/packages/df/91/6c93b6a95e6a99ef929a99d019fbf5b5f7fd3368389a0b1ec7ce0a23565b/multipart-1.2.1.tar.gz", hash = "sha256:829b909b67bc1ad1c6d4488fcdc6391c2847842b08323addf5200db88dbe9480", size = 36507, upload-time = "2024-11-29T08:45:48.818Z" }
wheels = [
    { url = "https://files.pythonhosted.org/packages/cc/d1/3598d1e73385baaab427392856f915487db7aa10abadd436f8f2d3e3b0f9/multipart-1.2.1-py3-none-any.whl", hash = "sha256:c03dc203bc2e67f6b46a599467ae0d87cf71d7530504b2c1ff4a9ea21d8b8c8c", size = 13730, upload-time = "2024-11-29T08:45:44.557Z" },
]

[[package]]
name = "mypy"
version = "1.16.1"
source = { registry = "https://pypi.org/simple" }
dependencies = [
    { name = "mypy-extensions" },
    { name = "pathspec" },
    { name = "typing-extensions" },
]
sdist = { url = "https://files.pythonhosted.org/packages/81/69/92c7fa98112e4d9eb075a239caa4ef4649ad7d441545ccffbd5e34607cbb/mypy-1.16.1.tar.gz", hash = "sha256:6bd00a0a2094841c5e47e7374bb42b83d64c527a502e3334e1173a0c24437bab", size = 3324747, upload-time = "2025-06-16T16:51:35.145Z" }
wheels = [
    { url = "https://files.pythonhosted.org/packages/28/e3/96964af4a75a949e67df4b95318fe2b7427ac8189bbc3ef28f92a1c5bc56/mypy-1.16.1-cp313-cp313-macosx_10_13_x86_64.whl", hash = "sha256:ddc91eb318c8751c69ddb200a5937f1232ee8efb4e64e9f4bc475a33719de438", size = 11063480, upload-time = "2025-06-16T16:47:56.205Z" },
    { url = "https://files.pythonhosted.org/packages/f5/4d/cd1a42b8e5be278fab7010fb289d9307a63e07153f0ae1510a3d7b703193/mypy-1.16.1-cp313-cp313-macosx_11_0_arm64.whl", hash = "sha256:87ff2c13d58bdc4bbe7dc0dedfe622c0f04e2cb2a492269f3b418df2de05c536", size = 10090538, upload-time = "2025-06-16T16:46:43.92Z" },
    { url = "https://files.pythonhosted.org/packages/c9/4f/c3c6b4b66374b5f68bab07c8cabd63a049ff69796b844bc759a0ca99bb2a/mypy-1.16.1-cp313-cp313-manylinux_2_17_aarch64.manylinux2014_aarch64.manylinux_2_28_aarch64.whl", hash = "sha256:0a7cfb0fe29fe5a9841b7c8ee6dffb52382c45acdf68f032145b75620acfbd6f", size = 11836839, upload-time = "2025-06-16T16:36:28.039Z" },
    { url = "https://files.pythonhosted.org/packages/b4/7e/81ca3b074021ad9775e5cb97ebe0089c0f13684b066a750b7dc208438403/mypy-1.16.1-cp313-cp313-manylinux_2_17_x86_64.manylinux2014_x86_64.manylinux_2_28_x86_64.whl", hash = "sha256:051e1677689c9d9578b9c7f4d206d763f9bbd95723cd1416fad50db49d52f359", size = 12715634, upload-time = "2025-06-16T16:50:34.441Z" },
    { url = "https://files.pythonhosted.org/packages/e9/95/bdd40c8be346fa4c70edb4081d727a54d0a05382d84966869738cfa8a497/mypy-1.16.1-cp313-cp313-musllinux_1_2_x86_64.whl", hash = "sha256:d5d2309511cc56c021b4b4e462907c2b12f669b2dbeb68300110ec27723971be", size = 12895584, upload-time = "2025-06-16T16:34:54.857Z" },
    { url = "https://files.pythonhosted.org/packages/5a/fd/d486a0827a1c597b3b48b1bdef47228a6e9ee8102ab8c28f944cb83b65dc/mypy-1.16.1-cp313-cp313-win_amd64.whl", hash = "sha256:4f58ac32771341e38a853c5d0ec0dfe27e18e27da9cdb8bbc882d2249c71a3ee", size = 9573886, upload-time = "2025-06-16T16:36:43.589Z" },
    { url = "https://files.pythonhosted.org/packages/cf/d3/53e684e78e07c1a2bf7105715e5edd09ce951fc3f47cf9ed095ec1b7a037/mypy-1.16.1-py3-none-any.whl", hash = "sha256:5fc2ac4027d0ef28d6ba69a0343737a23c4d1b83672bf38d1fe237bdc0643b37", size = 2265923, upload-time = "2025-06-16T16:48:02.366Z" },
]

[[package]]
name = "mypy-extensions"
version = "1.1.0"
source = { registry = "https://pypi.org/simple" }
sdist = { url = "https://files.pythonhosted.org/packages/a2/6e/371856a3fb9d31ca8dac321cda606860fa4548858c0cc45d9d1d4ca2628b/mypy_extensions-1.1.0.tar.gz", hash = "sha256:52e68efc3284861e772bbcd66823fde5ae21fd2fdb51c62a211403730b916558", size = 6343, upload-time = "2025-04-22T14:54:24.164Z" }
wheels = [
    { url = "https://files.pythonhosted.org/packages/79/7b/2c79738432f5c924bef5071f933bcc9efd0473bac3b4aa584a6f7c1c8df8/mypy_extensions-1.1.0-py3-none-any.whl", hash = "sha256:1be4cccdb0f2482337c4743e60421de3a356cd97508abadd57d47403e94f5505", size = 4963, upload-time = "2025-04-22T14:54:22.983Z" },
]

[[package]]
name = "networkx"
version = "3.5"
source = { registry = "https://pypi.org/simple" }
sdist = { url = "https://files.pythonhosted.org/packages/6c/4f/ccdb8ad3a38e583f214547fd2f7ff1fc160c43a75af88e6aec213404b96a/networkx-3.5.tar.gz", hash = "sha256:d4c6f9cf81f52d69230866796b82afbccdec3db7ae4fbd1b65ea750feed50037", size = 2471065, upload-time = "2025-05-29T11:35:07.804Z" }
wheels = [
    { url = "https://files.pythonhosted.org/packages/eb/8d/776adee7bbf76365fdd7f2552710282c79a4ead5d2a46408c9043a2b70ba/networkx-3.5-py3-none-any.whl", hash = "sha256:0030d386a9a06dee3565298b4a734b68589749a544acbb6c412dc9e2489ec6ec", size = 2034406, upload-time = "2025-05-29T11:35:04.961Z" },
]

[[package]]
name = "nodeenv"
version = "1.9.1"
source = { registry = "https://pypi.org/simple" }
sdist = { url = "https://files.pythonhosted.org/packages/43/16/fc88b08840de0e0a72a2f9d8c6bae36be573e475a6326ae854bcc549fc45/nodeenv-1.9.1.tar.gz", hash = "sha256:6ec12890a2dab7946721edbfbcd91f3319c6ccc9aec47be7c7e6b7011ee6645f", size = 47437, upload-time = "2024-06-04T18:44:11.171Z" }
wheels = [
    { url = "https://files.pythonhosted.org/packages/d2/1d/1b658dbd2b9fa9c4c9f32accbfc0205d532c8c6194dc0f2a4c0428e7128a/nodeenv-1.9.1-py2.py3-none-any.whl", hash = "sha256:ba11c9782d29c27c70ffbdda2d7415098754709be8a7056d79a737cd901155c9", size = 22314, upload-time = "2024-06-04T18:44:08.352Z" },
]

[[package]]
name = "numpy"
version = "2.3.1"
source = { registry = "https://pypi.org/simple" }
sdist = { url = "https://files.pythonhosted.org/packages/2e/19/d7c972dfe90a353dbd3efbbe1d14a5951de80c99c9dc1b93cd998d51dc0f/numpy-2.3.1.tar.gz", hash = "sha256:1ec9ae20a4226da374362cca3c62cd753faf2f951440b0e3b98e93c235441d2b", size = 20390372, upload-time = "2025-06-21T12:28:33.469Z" }
wheels = [
    { url = "https://files.pythonhosted.org/packages/d4/bd/35ad97006d8abff8631293f8ea6adf07b0108ce6fec68da3c3fcca1197f2/numpy-2.3.1-cp313-cp313-macosx_10_13_x86_64.whl", hash = "sha256:25a1992b0a3fdcdaec9f552ef10d8103186f5397ab45e2d25f8ac51b1a6b97e8", size = 20889381, upload-time = "2025-06-21T12:19:04.103Z" },
    { url = "https://files.pythonhosted.org/packages/f1/4f/df5923874d8095b6062495b39729178eef4a922119cee32a12ee1bd4664c/numpy-2.3.1-cp313-cp313-macosx_11_0_arm64.whl", hash = "sha256:7dea630156d39b02a63c18f508f85010230409db5b2927ba59c8ba4ab3e8272e", size = 14152726, upload-time = "2025-06-21T12:19:25.599Z" },
    { url = "https://files.pythonhosted.org/packages/8c/0f/a1f269b125806212a876f7efb049b06c6f8772cf0121139f97774cd95626/numpy-2.3.1-cp313-cp313-macosx_14_0_arm64.whl", hash = "sha256:bada6058dd886061f10ea15f230ccf7dfff40572e99fef440a4a857c8728c9c0", size = 5105145, upload-time = "2025-06-21T12:19:34.782Z" },
    { url = "https://files.pythonhosted.org/packages/6d/63/a7f7fd5f375b0361682f6ffbf686787e82b7bbd561268e4f30afad2bb3c0/numpy-2.3.1-cp313-cp313-macosx_14_0_x86_64.whl", hash = "sha256:a894f3816eb17b29e4783e5873f92faf55b710c2519e5c351767c51f79d8526d", size = 6639409, upload-time = "2025-06-21T12:19:45.228Z" },
    { url = "https://files.pythonhosted.org/packages/bf/0d/1854a4121af895aab383f4aa233748f1df4671ef331d898e32426756a8a6/numpy-2.3.1-cp313-cp313-manylinux_2_28_aarch64.whl", hash = "sha256:18703df6c4a4fee55fd3d6e5a253d01c5d33a295409b03fda0c86b3ca2ff41a1", size = 14257630, upload-time = "2025-06-21T12:20:06.544Z" },
    { url = "https://files.pythonhosted.org/packages/50/30/af1b277b443f2fb08acf1c55ce9d68ee540043f158630d62cef012750f9f/numpy-2.3.1-cp313-cp313-manylinux_2_28_x86_64.whl", hash = "sha256:5902660491bd7a48b2ec16c23ccb9124b8abfd9583c5fdfa123fe6b421e03de1", size = 16627546, upload-time = "2025-06-21T12:20:31.002Z" },
    { url = "https://files.pythonhosted.org/packages/6e/ec/3b68220c277e463095342d254c61be8144c31208db18d3fd8ef02712bcd6/numpy-2.3.1-cp313-cp313-musllinux_1_2_aarch64.whl", hash = "sha256:36890eb9e9d2081137bd78d29050ba63b8dab95dff7912eadf1185e80074b2a0", size = 15562538, upload-time = "2025-06-21T12:20:54.322Z" },
    { url = "https://files.pythonhosted.org/packages/77/2b/4014f2bcc4404484021c74d4c5ee8eb3de7e3f7ac75f06672f8dcf85140a/numpy-2.3.1-cp313-cp313-musllinux_1_2_x86_64.whl", hash = "sha256:a780033466159c2270531e2b8ac063704592a0bc62ec4a1b991c7c40705eb0e8", size = 18360327, upload-time = "2025-06-21T12:21:21.053Z" },
    { url = "https://files.pythonhosted.org/packages/40/8d/2ddd6c9b30fcf920837b8672f6c65590c7d92e43084c25fc65edc22e93ca/numpy-2.3.1-cp313-cp313-win32.whl", hash = "sha256:39bff12c076812595c3a306f22bfe49919c5513aa1e0e70fac756a0be7c2a2b8", size = 6312330, upload-time = "2025-06-21T12:25:07.447Z" },
    { url = "https://files.pythonhosted.org/packages/dd/c8/beaba449925988d415efccb45bf977ff8327a02f655090627318f6398c7b/numpy-2.3.1-cp313-cp313-win_amd64.whl", hash = "sha256:8d5ee6eec45f08ce507a6570e06f2f879b374a552087a4179ea7838edbcbfa42", size = 12731565, upload-time = "2025-06-21T12:25:26.444Z" },
    { url = "https://files.pythonhosted.org/packages/0b/c3/5c0c575d7ec78c1126998071f58facfc124006635da75b090805e642c62e/numpy-2.3.1-cp313-cp313-win_arm64.whl", hash = "sha256:0c4d9e0a8368db90f93bd192bfa771ace63137c3488d198ee21dfb8e7771916e", size = 10190262, upload-time = "2025-06-21T12:25:42.196Z" },
    { url = "https://files.pythonhosted.org/packages/ea/19/a029cd335cf72f79d2644dcfc22d90f09caa86265cbbde3b5702ccef6890/numpy-2.3.1-cp313-cp313t-macosx_10_13_x86_64.whl", hash = "sha256:b0b5397374f32ec0649dd98c652a1798192042e715df918c20672c62fb52d4b8", size = 20987593, upload-time = "2025-06-21T12:21:51.664Z" },
    { url = "https://files.pythonhosted.org/packages/25/91/8ea8894406209107d9ce19b66314194675d31761fe2cb3c84fe2eeae2f37/numpy-2.3.1-cp313-cp313t-macosx_11_0_arm64.whl", hash = "sha256:c5bdf2015ccfcee8253fb8be695516ac4457c743473a43290fd36eba6a1777eb", size = 14300523, upload-time = "2025-06-21T12:22:13.583Z" },
    { url = "https://files.pythonhosted.org/packages/a6/7f/06187b0066eefc9e7ce77d5f2ddb4e314a55220ad62dd0bfc9f2c44bac14/numpy-2.3.1-cp313-cp313t-macosx_14_0_arm64.whl", hash = "sha256:d70f20df7f08b90a2062c1f07737dd340adccf2068d0f1b9b3d56e2038979fee", size = 5227993, upload-time = "2025-06-21T12:22:22.53Z" },
    { url = "https://files.pythonhosted.org/packages/e8/ec/a926c293c605fa75e9cfb09f1e4840098ed46d2edaa6e2152ee35dc01ed3/numpy-2.3.1-cp313-cp313t-macosx_14_0_x86_64.whl", hash = "sha256:2fb86b7e58f9ac50e1e9dd1290154107e47d1eef23a0ae9145ded06ea606f992", size = 6736652, upload-time = "2025-06-21T12:22:33.629Z" },
    { url = "https://files.pythonhosted.org/packages/e3/62/d68e52fb6fde5586650d4c0ce0b05ff3a48ad4df4ffd1b8866479d1d671d/numpy-2.3.1-cp313-cp313t-manylinux_2_28_aarch64.whl", hash = "sha256:23ab05b2d241f76cb883ce8b9a93a680752fbfcbd51c50eff0b88b979e471d8c", size = 14331561, upload-time = "2025-06-21T12:22:55.056Z" },
    { url = "https://files.pythonhosted.org/packages/fc/ec/b74d3f2430960044bdad6900d9f5edc2dc0fb8bf5a0be0f65287bf2cbe27/numpy-2.3.1-cp313-cp313t-manylinux_2_28_x86_64.whl", hash = "sha256:ce2ce9e5de4703a673e705183f64fd5da5bf36e7beddcb63a25ee2286e71ca48", size = 16693349, upload-time = "2025-06-21T12:23:20.53Z" },
    { url = "https://files.pythonhosted.org/packages/0d/15/def96774b9d7eb198ddadfcbd20281b20ebb510580419197e225f5c55c3e/numpy-2.3.1-cp313-cp313t-musllinux_1_2_aarch64.whl", hash = "sha256:c4913079974eeb5c16ccfd2b1f09354b8fed7e0d6f2cab933104a09a6419b1ee", size = 15642053, upload-time = "2025-06-21T12:23:43.697Z" },
    { url = "https://files.pythonhosted.org/packages/2b/57/c3203974762a759540c6ae71d0ea2341c1fa41d84e4971a8e76d7141678a/numpy-2.3.1-cp313-cp313t-musllinux_1_2_x86_64.whl", hash = "sha256:010ce9b4f00d5c036053ca684c77441f2f2c934fd23bee058b4d6f196efd8280", size = 18434184, upload-time = "2025-06-21T12:24:10.708Z" },
    { url = "https://files.pythonhosted.org/packages/22/8a/ccdf201457ed8ac6245187850aff4ca56a79edbea4829f4e9f14d46fa9a5/numpy-2.3.1-cp313-cp313t-win32.whl", hash = "sha256:6269b9edfe32912584ec496d91b00b6d34282ca1d07eb10e82dfc780907d6c2e", size = 6440678, upload-time = "2025-06-21T12:24:21.596Z" },
    { url = "https://files.pythonhosted.org/packages/f1/7e/7f431d8bd8eb7e03d79294aed238b1b0b174b3148570d03a8a8a8f6a0da9/numpy-2.3.1-cp313-cp313t-win_amd64.whl", hash = "sha256:2a809637460e88a113e186e87f228d74ae2852a2e0c44de275263376f17b5bdc", size = 12870697, upload-time = "2025-06-21T12:24:40.644Z" },
    { url = "https://files.pythonhosted.org/packages/d4/ca/af82bf0fad4c3e573c6930ed743b5308492ff19917c7caaf2f9b6f9e2e98/numpy-2.3.1-cp313-cp313t-win_arm64.whl", hash = "sha256:eccb9a159db9aed60800187bc47a6d3451553f0e1b08b068d8b277ddfbb9b244", size = 10260376, upload-time = "2025-06-21T12:24:56.884Z" },
]

[[package]]
name = "opentelemetry-api"
version = "1.34.1"
source = { registry = "https://pypi.org/simple" }
dependencies = [
    { name = "importlib-metadata" },
    { name = "typing-extensions" },
]
sdist = { url = "https://files.pythonhosted.org/packages/4d/5e/94a8cb759e4e409022229418294e098ca7feca00eb3c467bb20cbd329bda/opentelemetry_api-1.34.1.tar.gz", hash = "sha256:64f0bd06d42824843731d05beea88d4d4b6ae59f9fe347ff7dfa2cc14233bbb3", size = 64987, upload-time = "2025-06-10T08:55:19.818Z" }
wheels = [
    { url = "https://files.pythonhosted.org/packages/a5/3a/2ba85557e8dc024c0842ad22c570418dc02c36cbd1ab4b832a93edf071b8/opentelemetry_api-1.34.1-py3-none-any.whl", hash = "sha256:b7df4cb0830d5a6c29ad0c0691dbae874d8daefa934b8b1d642de48323d32a8c", size = 65767, upload-time = "2025-06-10T08:54:56.717Z" },
]

[[package]]
name = "opentelemetry-instrumentation"
version = "0.55b1"
source = { registry = "https://pypi.org/simple" }
dependencies = [
    { name = "opentelemetry-api" },
    { name = "opentelemetry-semantic-conventions" },
    { name = "packaging" },
    { name = "wrapt" },
]
sdist = { url = "https://files.pythonhosted.org/packages/cb/69/d8995f229ddf4d98b9c85dd126aeca03dd1742f6dc5d3bc0d2f6dae1535c/opentelemetry_instrumentation-0.55b1.tar.gz", hash = "sha256:2dc50aa207b9bfa16f70a1a0571e011e737a9917408934675b89ef4d5718c87b", size = 28552, upload-time = "2025-06-10T08:58:15.312Z" }
wheels = [
    { url = "https://files.pythonhosted.org/packages/60/7d/8ddfda1506c2fcca137924d5688ccabffa1aed9ec0955b7d0772de02cec3/opentelemetry_instrumentation-0.55b1-py3-none-any.whl", hash = "sha256:cbb1496b42bc394e01bc63701b10e69094e8564e281de063e4328d122cc7a97e", size = 31108, upload-time = "2025-06-10T08:57:14.355Z" },
]

[[package]]
name = "opentelemetry-instrumentation-asgi"
version = "0.55b1"
source = { registry = "https://pypi.org/simple" }
dependencies = [
    { name = "asgiref" },
    { name = "opentelemetry-api" },
    { name = "opentelemetry-instrumentation" },
    { name = "opentelemetry-semantic-conventions" },
    { name = "opentelemetry-util-http" },
]
sdist = { url = "https://files.pythonhosted.org/packages/51/4a/900ea42d36757e3b7219f873d3d16358107da43fcb8d7f11a2b1d0bb56a0/opentelemetry_instrumentation_asgi-0.55b1.tar.gz", hash = "sha256:615cde388dd3af4d0e52629a6c75828253618aebcc6e65d93068463811528606", size = 24356, upload-time = "2025-06-10T08:58:19.347Z" }
wheels = [
    { url = "https://files.pythonhosted.org/packages/ef/45/b5f78f0456f8e2e2ec152d7b6496197f5661c7ca49f610fe19c63b350aa4/opentelemetry_instrumentation_asgi-0.55b1-py3-none-any.whl", hash = "sha256:186620f7d0a71c8c817c5cbe91c80faa8f9c50967d458b8131c5694e21eb8583", size = 16402, upload-time = "2025-06-10T08:57:22.034Z" },
]

[[package]]
name = "opentelemetry-semantic-conventions"
version = "0.55b1"
source = { registry = "https://pypi.org/simple" }
dependencies = [
    { name = "opentelemetry-api" },
    { name = "typing-extensions" },
]
sdist = { url = "https://files.pythonhosted.org/packages/5d/f0/f33458486da911f47c4aa6db9bda308bb80f3236c111bf848bd870c16b16/opentelemetry_semantic_conventions-0.55b1.tar.gz", hash = "sha256:ef95b1f009159c28d7a7849f5cbc71c4c34c845bb514d66adfdf1b3fff3598b3", size = 119829, upload-time = "2025-06-10T08:55:33.881Z" }
wheels = [
    { url = "https://files.pythonhosted.org/packages/1a/89/267b0af1b1d0ba828f0e60642b6a5116ac1fd917cde7fc02821627029bd1/opentelemetry_semantic_conventions-0.55b1-py3-none-any.whl", hash = "sha256:5da81dfdf7d52e3d37f8fe88d5e771e191de924cfff5f550ab0b8f7b2409baed", size = 196223, upload-time = "2025-06-10T08:55:17.638Z" },
]

[[package]]
name = "opentelemetry-util-http"
version = "0.55b1"
source = { registry = "https://pypi.org/simple" }
sdist = { url = "https://files.pythonhosted.org/packages/12/f7/3cc23b95921177cdda6d61d3475659b86bac335ed02dd19f994a850ceee3/opentelemetry_util_http-0.55b1.tar.gz", hash = "sha256:29e119c1f6796cccf5fc2aedb55274435cde5976d0ac3fec3ca20a80118f821e", size = 8038, upload-time = "2025-06-10T08:58:53.414Z" }
wheels = [
    { url = "https://files.pythonhosted.org/packages/a3/0a/49c5464efc0e6f6aa94a9ec054879efe2a59d7c1f6aacc500665b3d8afdc/opentelemetry_util_http-0.55b1-py3-none-any.whl", hash = "sha256:e134218df8ff010e111466650e5f019496b29c3b4f1b7de0e8ff8ebeafeebdf4", size = 7299, upload-time = "2025-06-10T08:58:11.785Z" },
]

[[package]]
name = "optype"
version = "0.12.2"
source = { registry = "https://pypi.org/simple" }
sdist = { url = "https://files.pythonhosted.org/packages/43/51/1f6c24e698e1b9e6b9d9a4c3d20374ce92c4790755252b224fc3fe5c1c19/optype-0.12.2.tar.gz", hash = "sha256:3f53a89f56f0ea23be4d212611dce0f3a2a8946543a9a72783e349c49b232934", size = 99163, upload-time = "2025-07-20T19:03:59.047Z" }
wheels = [
    { url = "https://files.pythonhosted.org/packages/83/b9/3a3fc49de2f9a607ee871227ec1e8806d1a399fa691e0d44d080a5742691/optype-0.12.2-py3-none-any.whl", hash = "sha256:e38966fcd5ae9dec1c1bdecccdd8fdc7cfb8f21686f45ce3669a3a566c7cc110", size = 87737, upload-time = "2025-07-20T19:03:57.417Z" },
]

[[package]]
name = "packaging"
version = "25.0"
source = { registry = "https://pypi.org/simple" }
sdist = { url = "https://files.pythonhosted.org/packages/a1/d4/1fc4078c65507b51b96ca8f8c3ba19e6a61c8253c72794544580a7b6c24d/packaging-25.0.tar.gz", hash = "sha256:d443872c98d677bf60f6a1f2f8c1cb748e8fe762d2bf9d3148b5599295b0fc4f", size = 165727, upload-time = "2025-04-19T11:48:59.673Z" }
wheels = [
    { url = "https://files.pythonhosted.org/packages/20/12/38679034af332785aac8774540895e234f4d07f7545804097de4b666afd8/packaging-25.0-py3-none-any.whl", hash = "sha256:29572ef2b1f17581046b3a2227d5c611fb25ec70ca1ba8554b24b0e69331a484", size = 66469, upload-time = "2025-04-19T11:48:57.875Z" },
]

[[package]]
name = "pathspec"
version = "0.12.1"
source = { registry = "https://pypi.org/simple" }
sdist = { url = "https://files.pythonhosted.org/packages/ca/bc/f35b8446f4531a7cb215605d100cd88b7ac6f44ab3fc94870c120ab3adbf/pathspec-0.12.1.tar.gz", hash = "sha256:a482d51503a1ab33b1c67a6c3813a26953dbdc71c31dacaef9a838c4e29f5712", size = 51043, upload-time = "2023-12-10T22:30:45Z" }
wheels = [
    { url = "https://files.pythonhosted.org/packages/cc/20/ff623b09d963f88bfde16306a54e12ee5ea43e9b597108672ff3a408aad6/pathspec-0.12.1-py3-none-any.whl", hash = "sha256:a0d503e138a4c123b27490a4f7beda6a01c6f288df0e4a8b79c7eb0dc7b4cc08", size = 31191, upload-time = "2023-12-10T22:30:43.14Z" },
]

[[package]]
name = "pg8000"
version = "1.31.2"
source = { registry = "https://pypi.org/simple" }
dependencies = [
    { name = "python-dateutil" },
    { name = "scramp" },
]
sdist = { url = "https://files.pythonhosted.org/packages/0f/d7/0554640cbe3e193184796bedb6de23f797c03958425176faf0e694c06eb0/pg8000-1.31.2.tar.gz", hash = "sha256:1ea46cf09d8eca07fe7eaadefd7951e37bee7fabe675df164f1a572ffb300876", size = 113513, upload-time = "2024-04-28T16:57:47.611Z" }
wheels = [
    { url = "https://files.pythonhosted.org/packages/09/a0/2b30d52017c4ced8fc107386666ea7573954eb708bf66121f0229df05d41/pg8000-1.31.2-py3-none-any.whl", hash = "sha256:436c771ede71af4d4c22ba867a30add0bc5c942d7ab27fadbb6934a487ecc8f6", size = 54494, upload-time = "2024-04-28T16:57:44.431Z" },
]

[[package]]
name = "pillow"
version = "11.3.0"
source = { registry = "https://pypi.org/simple" }
sdist = { url = "https://files.pythonhosted.org/packages/f3/0d/d0d6dea55cd152ce3d6767bb38a8fc10e33796ba4ba210cbab9354b6d238/pillow-11.3.0.tar.gz", hash = "sha256:3828ee7586cd0b2091b6209e5ad53e20d0649bbe87164a459d0676e035e8f523", size = 47113069, upload-time = "2025-07-01T09:16:30.666Z" }
wheels = [
    { url = "https://files.pythonhosted.org/packages/1e/93/0952f2ed8db3a5a4c7a11f91965d6184ebc8cd7cbb7941a260d5f018cd2d/pillow-11.3.0-cp313-cp313-ios_13_0_arm64_iphoneos.whl", hash = "sha256:1c627742b539bba4309df89171356fcb3cc5a9178355b2727d1b74a6cf155fbd", size = 2128328, upload-time = "2025-07-01T09:14:35.276Z" },
    { url = "https://files.pythonhosted.org/packages/4b/e8/100c3d114b1a0bf4042f27e0f87d2f25e857e838034e98ca98fe7b8c0a9c/pillow-11.3.0-cp313-cp313-ios_13_0_arm64_iphonesimulator.whl", hash = "sha256:30b7c02f3899d10f13d7a48163c8969e4e653f8b43416d23d13d1bbfdc93b9f8", size = 2170652, upload-time = "2025-07-01T09:14:37.203Z" },
    { url = "https://files.pythonhosted.org/packages/aa/86/3f758a28a6e381758545f7cdb4942e1cb79abd271bea932998fc0db93cb6/pillow-11.3.0-cp313-cp313-ios_13_0_x86_64_iphonesimulator.whl", hash = "sha256:7859a4cc7c9295f5838015d8cc0a9c215b77e43d07a25e460f35cf516df8626f", size = 2227443, upload-time = "2025-07-01T09:14:39.344Z" },
    { url = "https://files.pythonhosted.org/packages/01/f4/91d5b3ffa718df2f53b0dc109877993e511f4fd055d7e9508682e8aba092/pillow-11.3.0-cp313-cp313-macosx_10_13_x86_64.whl", hash = "sha256:ec1ee50470b0d050984394423d96325b744d55c701a439d2bd66089bff963d3c", size = 5278474, upload-time = "2025-07-01T09:14:41.843Z" },
    { url = "https://files.pythonhosted.org/packages/f9/0e/37d7d3eca6c879fbd9dba21268427dffda1ab00d4eb05b32923d4fbe3b12/pillow-11.3.0-cp313-cp313-macosx_11_0_arm64.whl", hash = "sha256:7db51d222548ccfd274e4572fdbf3e810a5e66b00608862f947b163e613b67dd", size = 4686038, upload-time = "2025-07-01T09:14:44.008Z" },
    { url = "https://files.pythonhosted.org/packages/ff/b0/3426e5c7f6565e752d81221af9d3676fdbb4f352317ceafd42899aaf5d8a/pillow-11.3.0-cp313-cp313-manylinux2014_aarch64.manylinux_2_17_aarch64.whl", hash = "sha256:2d6fcc902a24ac74495df63faad1884282239265c6839a0a6416d33faedfae7e", size = 5864407, upload-time = "2025-07-03T13:10:15.628Z" },
    { url = "https://files.pythonhosted.org/packages/fc/c1/c6c423134229f2a221ee53f838d4be9d82bab86f7e2f8e75e47b6bf6cd77/pillow-11.3.0-cp313-cp313-manylinux2014_x86_64.manylinux_2_17_x86_64.whl", hash = "sha256:f0f5d8f4a08090c6d6d578351a2b91acf519a54986c055af27e7a93feae6d3f1", size = 7639094, upload-time = "2025-07-03T13:10:21.857Z" },
    { url = "https://files.pythonhosted.org/packages/ba/c9/09e6746630fe6372c67c648ff9deae52a2bc20897d51fa293571977ceb5d/pillow-11.3.0-cp313-cp313-manylinux_2_27_aarch64.manylinux_2_28_aarch64.whl", hash = "sha256:c37d8ba9411d6003bba9e518db0db0c58a680ab9fe5179f040b0463644bc9805", size = 5973503, upload-time = "2025-07-01T09:14:45.698Z" },
    { url = "https://files.pythonhosted.org/packages/d5/1c/a2a29649c0b1983d3ef57ee87a66487fdeb45132df66ab30dd37f7dbe162/pillow-11.3.0-cp313-cp313-manylinux_2_27_x86_64.manylinux_2_28_x86_64.whl", hash = "sha256:13f87d581e71d9189ab21fe0efb5a23e9f28552d5be6979e84001d3b8505abe8", size = 6642574, upload-time = "2025-07-01T09:14:47.415Z" },
    { url = "https://files.pythonhosted.org/packages/36/de/d5cc31cc4b055b6c6fd990e3e7f0f8aaf36229a2698501bcb0cdf67c7146/pillow-11.3.0-cp313-cp313-musllinux_1_2_aarch64.whl", hash = "sha256:023f6d2d11784a465f09fd09a34b150ea4672e85fb3d05931d89f373ab14abb2", size = 6084060, upload-time = "2025-07-01T09:14:49.636Z" },
    { url = "https://files.pythonhosted.org/packages/d5/ea/502d938cbaeec836ac28a9b730193716f0114c41325db428e6b280513f09/pillow-11.3.0-cp313-cp313-musllinux_1_2_x86_64.whl", hash = "sha256:45dfc51ac5975b938e9809451c51734124e73b04d0f0ac621649821a63852e7b", size = 6721407, upload-time = "2025-07-01T09:14:51.962Z" },
    { url = "https://files.pythonhosted.org/packages/45/9c/9c5e2a73f125f6cbc59cc7087c8f2d649a7ae453f83bd0362ff7c9e2aee2/pillow-11.3.0-cp313-cp313-win32.whl", hash = "sha256:a4d336baed65d50d37b88ca5b60c0fa9d81e3a87d4a7930d3880d1624d5b31f3", size = 6273841, upload-time = "2025-07-01T09:14:54.142Z" },
    { url = "https://files.pythonhosted.org/packages/23/85/397c73524e0cd212067e0c969aa245b01d50183439550d24d9f55781b776/pillow-11.3.0-cp313-cp313-win_amd64.whl", hash = "sha256:0bce5c4fd0921f99d2e858dc4d4d64193407e1b99478bc5cacecba2311abde51", size = 6978450, upload-time = "2025-07-01T09:14:56.436Z" },
    { url = "https://files.pythonhosted.org/packages/17/d2/622f4547f69cd173955194b78e4d19ca4935a1b0f03a302d655c9f6aae65/pillow-11.3.0-cp313-cp313-win_arm64.whl", hash = "sha256:1904e1264881f682f02b7f8167935cce37bc97db457f8e7849dc3a6a52b99580", size = 2423055, upload-time = "2025-07-01T09:14:58.072Z" },
    { url = "https://files.pythonhosted.org/packages/dd/80/a8a2ac21dda2e82480852978416cfacd439a4b490a501a288ecf4fe2532d/pillow-11.3.0-cp313-cp313t-macosx_10_13_x86_64.whl", hash = "sha256:4c834a3921375c48ee6b9624061076bc0a32a60b5532b322cc0ea64e639dd50e", size = 5281110, upload-time = "2025-07-01T09:14:59.79Z" },
    { url = "https://files.pythonhosted.org/packages/44/d6/b79754ca790f315918732e18f82a8146d33bcd7f4494380457ea89eb883d/pillow-11.3.0-cp313-cp313t-macosx_11_0_arm64.whl", hash = "sha256:5e05688ccef30ea69b9317a9ead994b93975104a677a36a8ed8106be9260aa6d", size = 4689547, upload-time = "2025-07-01T09:15:01.648Z" },
    { url = "https://files.pythonhosted.org/packages/49/20/716b8717d331150cb00f7fdd78169c01e8e0c219732a78b0e59b6bdb2fd6/pillow-11.3.0-cp313-cp313t-manylinux2014_aarch64.manylinux_2_17_aarch64.whl", hash = "sha256:1019b04af07fc0163e2810167918cb5add8d74674b6267616021ab558dc98ced", size = 5901554, upload-time = "2025-07-03T13:10:27.018Z" },
    { url = "https://files.pythonhosted.org/packages/74/cf/a9f3a2514a65bb071075063a96f0a5cf949c2f2fce683c15ccc83b1c1cab/pillow-11.3.0-cp313-cp313t-manylinux2014_x86_64.manylinux_2_17_x86_64.whl", hash = "sha256:f944255db153ebb2b19c51fe85dd99ef0ce494123f21b9db4877ffdfc5590c7c", size = 7669132, upload-time = "2025-07-03T13:10:33.01Z" },
    { url = "https://files.pythonhosted.org/packages/98/3c/da78805cbdbee9cb43efe8261dd7cc0b4b93f2ac79b676c03159e9db2187/pillow-11.3.0-cp313-cp313t-manylinux_2_27_aarch64.manylinux_2_28_aarch64.whl", hash = "sha256:1f85acb69adf2aaee8b7da124efebbdb959a104db34d3a2cb0f3793dbae422a8", size = 6005001, upload-time = "2025-07-01T09:15:03.365Z" },
    { url = "https://files.pythonhosted.org/packages/6c/fa/ce044b91faecf30e635321351bba32bab5a7e034c60187fe9698191aef4f/pillow-11.3.0-cp313-cp313t-manylinux_2_27_x86_64.manylinux_2_28_x86_64.whl", hash = "sha256:05f6ecbeff5005399bb48d198f098a9b4b6bdf27b8487c7f38ca16eeb070cd59", size = 6668814, upload-time = "2025-07-01T09:15:05.655Z" },
    { url = "https://files.pythonhosted.org/packages/7b/51/90f9291406d09bf93686434f9183aba27b831c10c87746ff49f127ee80cb/pillow-11.3.0-cp313-cp313t-musllinux_1_2_aarch64.whl", hash = "sha256:a7bc6e6fd0395bc052f16b1a8670859964dbd7003bd0af2ff08342eb6e442cfe", size = 6113124, upload-time = "2025-07-01T09:15:07.358Z" },
    { url = "https://files.pythonhosted.org/packages/cd/5a/6fec59b1dfb619234f7636d4157d11fb4e196caeee220232a8d2ec48488d/pillow-11.3.0-cp313-cp313t-musllinux_1_2_x86_64.whl", hash = "sha256:83e1b0161c9d148125083a35c1c5a89db5b7054834fd4387499e06552035236c", size = 6747186, upload-time = "2025-07-01T09:15:09.317Z" },
    { url = "https://files.pythonhosted.org/packages/49/6b/00187a044f98255225f172de653941e61da37104a9ea60e4f6887717e2b5/pillow-11.3.0-cp313-cp313t-win32.whl", hash = "sha256:2a3117c06b8fb646639dce83694f2f9eac405472713fcb1ae887469c0d4f6788", size = 6277546, upload-time = "2025-07-01T09:15:11.311Z" },
    { url = "https://files.pythonhosted.org/packages/e8/5c/6caaba7e261c0d75bab23be79f1d06b5ad2a2ae49f028ccec801b0e853d6/pillow-11.3.0-cp313-cp313t-win_amd64.whl", hash = "sha256:857844335c95bea93fb39e0fa2726b4d9d758850b34075a7e3ff4f4fa3aa3b31", size = 6985102, upload-time = "2025-07-01T09:15:13.164Z" },
    { url = "https://files.pythonhosted.org/packages/f3/7e/b623008460c09a0cb38263c93b828c666493caee2eb34ff67f778b87e58c/pillow-11.3.0-cp313-cp313t-win_arm64.whl", hash = "sha256:8797edc41f3e8536ae4b10897ee2f637235c94f27404cac7297f7b607dd0716e", size = 2424803, upload-time = "2025-07-01T09:15:15.695Z" },
    { url = "https://files.pythonhosted.org/packages/73/f4/04905af42837292ed86cb1b1dabe03dce1edc008ef14c473c5c7e1443c5d/pillow-11.3.0-cp314-cp314-macosx_10_13_x86_64.whl", hash = "sha256:d9da3df5f9ea2a89b81bb6087177fb1f4d1c7146d583a3fe5c672c0d94e55e12", size = 5278520, upload-time = "2025-07-01T09:15:17.429Z" },
    { url = "https://files.pythonhosted.org/packages/41/b0/33d79e377a336247df6348a54e6d2a2b85d644ca202555e3faa0cf811ecc/pillow-11.3.0-cp314-cp314-macosx_11_0_arm64.whl", hash = "sha256:0b275ff9b04df7b640c59ec5a3cb113eefd3795a8df80bac69646ef699c6981a", size = 4686116, upload-time = "2025-07-01T09:15:19.423Z" },
    { url = "https://files.pythonhosted.org/packages/49/2d/ed8bc0ab219ae8768f529597d9509d184fe8a6c4741a6864fea334d25f3f/pillow-11.3.0-cp314-cp314-manylinux2014_aarch64.manylinux_2_17_aarch64.whl", hash = "sha256:0743841cabd3dba6a83f38a92672cccbd69af56e3e91777b0ee7f4dba4385632", size = 5864597, upload-time = "2025-07-03T13:10:38.404Z" },
    { url = "https://files.pythonhosted.org/packages/b5/3d/b932bb4225c80b58dfadaca9d42d08d0b7064d2d1791b6a237f87f661834/pillow-11.3.0-cp314-cp314-manylinux2014_x86_64.manylinux_2_17_x86_64.whl", hash = "sha256:2465a69cf967b8b49ee1b96d76718cd98c4e925414ead59fdf75cf0fd07df673", size = 7638246, upload-time = "2025-07-03T13:10:44.987Z" },
    { url = "https://files.pythonhosted.org/packages/09/b5/0487044b7c096f1b48f0d7ad416472c02e0e4bf6919541b111efd3cae690/pillow-11.3.0-cp314-cp314-manylinux_2_27_aarch64.manylinux_2_28_aarch64.whl", hash = "sha256:41742638139424703b4d01665b807c6468e23e699e8e90cffefe291c5832b027", size = 5973336, upload-time = "2025-07-01T09:15:21.237Z" },
    { url = "https://files.pythonhosted.org/packages/a8/2d/524f9318f6cbfcc79fbc004801ea6b607ec3f843977652fdee4857a7568b/pillow-11.3.0-cp314-cp314-manylinux_2_27_x86_64.manylinux_2_28_x86_64.whl", hash = "sha256:93efb0b4de7e340d99057415c749175e24c8864302369e05914682ba642e5d77", size = 6642699, upload-time = "2025-07-01T09:15:23.186Z" },
    { url = "https://files.pythonhosted.org/packages/6f/d2/a9a4f280c6aefedce1e8f615baaa5474e0701d86dd6f1dede66726462bbd/pillow-11.3.0-cp314-cp314-musllinux_1_2_aarch64.whl", hash = "sha256:7966e38dcd0fa11ca390aed7c6f20454443581d758242023cf36fcb319b1a874", size = 6083789, upload-time = "2025-07-01T09:15:25.1Z" },
    { url = "https://files.pythonhosted.org/packages/fe/54/86b0cd9dbb683a9d5e960b66c7379e821a19be4ac5810e2e5a715c09a0c0/pillow-11.3.0-cp314-cp314-musllinux_1_2_x86_64.whl", hash = "sha256:98a9afa7b9007c67ed84c57c9e0ad86a6000da96eaa638e4f8abe5b65ff83f0a", size = 6720386, upload-time = "2025-07-01T09:15:27.378Z" },
    { url = "https://files.pythonhosted.org/packages/e7/95/88efcaf384c3588e24259c4203b909cbe3e3c2d887af9e938c2022c9dd48/pillow-11.3.0-cp314-cp314-win32.whl", hash = "sha256:02a723e6bf909e7cea0dac1b0e0310be9d7650cd66222a5f1c571455c0a45214", size = 6370911, upload-time = "2025-07-01T09:15:29.294Z" },
    { url = "https://files.pythonhosted.org/packages/2e/cc/934e5820850ec5eb107e7b1a72dd278140731c669f396110ebc326f2a503/pillow-11.3.0-cp314-cp314-win_amd64.whl", hash = "sha256:a418486160228f64dd9e9efcd132679b7a02a5f22c982c78b6fc7dab3fefb635", size = 7117383, upload-time = "2025-07-01T09:15:31.128Z" },
    { url = "https://files.pythonhosted.org/packages/d6/e9/9c0a616a71da2a5d163aa37405e8aced9a906d574b4a214bede134e731bc/pillow-11.3.0-cp314-cp314-win_arm64.whl", hash = "sha256:155658efb5e044669c08896c0c44231c5e9abcaadbc5cd3648df2f7c0b96b9a6", size = 2511385, upload-time = "2025-07-01T09:15:33.328Z" },
    { url = "https://files.pythonhosted.org/packages/1a/33/c88376898aff369658b225262cd4f2659b13e8178e7534df9e6e1fa289f6/pillow-11.3.0-cp314-cp314t-macosx_10_13_x86_64.whl", hash = "sha256:59a03cdf019efbfeeed910bf79c7c93255c3d54bc45898ac2a4140071b02b4ae", size = 5281129, upload-time = "2025-07-01T09:15:35.194Z" },
    { url = "https://files.pythonhosted.org/packages/1f/70/d376247fb36f1844b42910911c83a02d5544ebd2a8bad9efcc0f707ea774/pillow-11.3.0-cp314-cp314t-macosx_11_0_arm64.whl", hash = "sha256:f8a5827f84d973d8636e9dc5764af4f0cf2318d26744b3d902931701b0d46653", size = 4689580, upload-time = "2025-07-01T09:15:37.114Z" },
    { url = "https://files.pythonhosted.org/packages/eb/1c/537e930496149fbac69efd2fc4329035bbe2e5475b4165439e3be9cb183b/pillow-11.3.0-cp314-cp314t-manylinux2014_aarch64.manylinux_2_17_aarch64.whl", hash = "sha256:ee92f2fd10f4adc4b43d07ec5e779932b4eb3dbfbc34790ada5a6669bc095aa6", size = 5902860, upload-time = "2025-07-03T13:10:50.248Z" },
    { url = "https://files.pythonhosted.org/packages/bd/57/80f53264954dcefeebcf9dae6e3eb1daea1b488f0be8b8fef12f79a3eb10/pillow-11.3.0-cp314-cp314t-manylinux2014_x86_64.manylinux_2_17_x86_64.whl", hash = "sha256:c96d333dcf42d01f47b37e0979b6bd73ec91eae18614864622d9b87bbd5bbf36", size = 7670694, upload-time = "2025-07-03T13:10:56.432Z" },
    { url = "https://files.pythonhosted.org/packages/70/ff/4727d3b71a8578b4587d9c276e90efad2d6fe0335fd76742a6da08132e8c/pillow-11.3.0-cp314-cp314t-manylinux_2_27_aarch64.manylinux_2_28_aarch64.whl", hash = "sha256:4c96f993ab8c98460cd0c001447bff6194403e8b1d7e149ade5f00594918128b", size = 6005888, upload-time = "2025-07-01T09:15:39.436Z" },
    { url = "https://files.pythonhosted.org/packages/05/ae/716592277934f85d3be51d7256f3636672d7b1abfafdc42cf3f8cbd4b4c8/pillow-11.3.0-cp314-cp314t-manylinux_2_27_x86_64.manylinux_2_28_x86_64.whl", hash = "sha256:41342b64afeba938edb034d122b2dda5db2139b9a4af999729ba8818e0056477", size = 6670330, upload-time = "2025-07-01T09:15:41.269Z" },
    { url = "https://files.pythonhosted.org/packages/e7/bb/7fe6cddcc8827b01b1a9766f5fdeb7418680744f9082035bdbabecf1d57f/pillow-11.3.0-cp314-cp314t-musllinux_1_2_aarch64.whl", hash = "sha256:068d9c39a2d1b358eb9f245ce7ab1b5c3246c7c8c7d9ba58cfa5b43146c06e50", size = 6114089, upload-time = "2025-07-01T09:15:43.13Z" },
    { url = "https://files.pythonhosted.org/packages/8b/f5/06bfaa444c8e80f1a8e4bff98da9c83b37b5be3b1deaa43d27a0db37ef84/pillow-11.3.0-cp314-cp314t-musllinux_1_2_x86_64.whl", hash = "sha256:a1bc6ba083b145187f648b667e05a2534ecc4b9f2784c2cbe3089e44868f2b9b", size = 6748206, upload-time = "2025-07-01T09:15:44.937Z" },
    { url = "https://files.pythonhosted.org/packages/f0/77/bc6f92a3e8e6e46c0ca78abfffec0037845800ea38c73483760362804c41/pillow-11.3.0-cp314-cp314t-win32.whl", hash = "sha256:118ca10c0d60b06d006be10a501fd6bbdfef559251ed31b794668ed569c87e12", size = 6377370, upload-time = "2025-07-01T09:15:46.673Z" },
    { url = "https://files.pythonhosted.org/packages/4a/82/3a721f7d69dca802befb8af08b7c79ebcab461007ce1c18bd91a5d5896f9/pillow-11.3.0-cp314-cp314t-win_amd64.whl", hash = "sha256:8924748b688aa210d79883357d102cd64690e56b923a186f35a82cbc10f997db", size = 7121500, upload-time = "2025-07-01T09:15:48.512Z" },
    { url = "https://files.pythonhosted.org/packages/89/c7/5572fa4a3f45740eaab6ae86fcdf7195b55beac1371ac8c619d880cfe948/pillow-11.3.0-cp314-cp314t-win_arm64.whl", hash = "sha256:79ea0d14d3ebad43ec77ad5272e6ff9bba5b679ef73375ea760261207fa8e0aa", size = 2512835, upload-time = "2025-07-01T09:15:50.399Z" },
]

[[package]]
name = "platformdirs"
version = "4.3.8"
source = { registry = "https://pypi.org/simple" }
sdist = { url = "https://files.pythonhosted.org/packages/fe/8b/3c73abc9c759ecd3f1f7ceff6685840859e8070c4d947c93fae71f6a0bf2/platformdirs-4.3.8.tar.gz", hash = "sha256:3d512d96e16bcb959a814c9f348431070822a6496326a4be0911c40b5a74c2bc", size = 21362, upload-time = "2025-05-07T22:47:42.121Z" }
wheels = [
    { url = "https://files.pythonhosted.org/packages/fe/39/979e8e21520d4e47a0bbe349e2713c0aac6f3d853d0e5b34d76206c439aa/platformdirs-4.3.8-py3-none-any.whl", hash = "sha256:ff7059bb7eb1179e2685604f4aaf157cfd9535242bd23742eadc3c13542139b4", size = 18567, upload-time = "2025-05-07T22:47:40.376Z" },
]

[[package]]
name = "pluggy"
version = "1.6.0"
source = { registry = "https://pypi.org/simple" }
sdist = { url = "https://files.pythonhosted.org/packages/f9/e2/3e91f31a7d2b083fe6ef3fa267035b518369d9511ffab804f839851d2779/pluggy-1.6.0.tar.gz", hash = "sha256:7dcc130b76258d33b90f61b658791dede3486c3e6bfb003ee5c9bfb396dd22f3", size = 69412, upload-time = "2025-05-15T12:30:07.975Z" }
wheels = [
    { url = "https://files.pythonhosted.org/packages/54/20/4d324d65cc6d9205fabedc306948156824eb9f0ee1633355a8f7ec5c66bf/pluggy-1.6.0-py3-none-any.whl", hash = "sha256:e920276dd6813095e9377c0bc5566d94c932c33b27a3e3945d8389c374dd4746", size = 20538, upload-time = "2025-05-15T12:30:06.134Z" },
]

[[package]]
name = "polyfactory"
version = "2.22.0"
source = { registry = "https://pypi.org/simple" }
dependencies = [
    { name = "faker" },
    { name = "typing-extensions" },
]
sdist = { url = "https://files.pythonhosted.org/packages/d1/c7/cc5a646fe3c87f84b5ea68aa8b5d51c7f5f7c9f7c88445fd0c1f3e8ac584/polyfactory-2.22.0.tar.gz", hash = "sha256:02f78f5ff34669e795984604ffc16d31ccd752512c7314fcf8608a5d4393f36f", size = 252368, upload-time = "2025-07-01T18:42:06.451Z" }
wheels = [
    { url = "https://files.pythonhosted.org/packages/47/86/6fc6e5a3da4e11819eaa5ce335e64fc42f8c3ebad1e7d260caf36dd1c398/polyfactory-2.22.0-py3-none-any.whl", hash = "sha256:d278e705d8551e84a79f5628f848faa8661d7389981ca74a0f7e5f087060f953", size = 63348, upload-time = "2025-07-01T18:42:05.199Z" },
]

[[package]]
name = "pre-commit"
version = "4.2.0"
source = { registry = "https://pypi.org/simple" }
dependencies = [
    { name = "cfgv" },
    { name = "identify" },
    { name = "nodeenv" },
    { name = "pyyaml" },
    { name = "virtualenv" },
]
sdist = { url = "https://files.pythonhosted.org/packages/08/39/679ca9b26c7bb2999ff122d50faa301e49af82ca9c066ec061cfbc0c6784/pre_commit-4.2.0.tar.gz", hash = "sha256:601283b9757afd87d40c4c4a9b2b5de9637a8ea02eaff7adc2d0fb4e04841146", size = 193424, upload-time = "2025-03-18T21:35:20.987Z" }
wheels = [
    { url = "https://files.pythonhosted.org/packages/88/74/a88bf1b1efeae488a0c0b7bdf71429c313722d1fc0f377537fbe554e6180/pre_commit-4.2.0-py2.py3-none-any.whl", hash = "sha256:a009ca7205f1eb497d10b845e52c838a98b6cdd2102a6c8e4540e94ee75c58bd", size = 220707, upload-time = "2025-03-18T21:35:19.343Z" },
]

[[package]]
name = "proto-plus"
version = "1.26.1"
source = { registry = "https://pypi.org/simple" }
dependencies = [
    { name = "protobuf" },
]
sdist = { url = "https://files.pythonhosted.org/packages/f4/ac/87285f15f7cce6d4a008f33f1757fb5a13611ea8914eb58c3d0d26243468/proto_plus-1.26.1.tar.gz", hash = "sha256:21a515a4c4c0088a773899e23c7bbade3d18f9c66c73edd4c7ee3816bc96a012", size = 56142, upload-time = "2025-03-10T15:54:38.843Z" }
wheels = [
    { url = "https://files.pythonhosted.org/packages/4e/6d/280c4c2ce28b1593a19ad5239c8b826871fc6ec275c21afc8e1820108039/proto_plus-1.26.1-py3-none-any.whl", hash = "sha256:13285478c2dcf2abb829db158e1047e2f1e8d63a077d94263c2b88b043c75a66", size = 50163, upload-time = "2025-03-10T15:54:37.335Z" },
]

[[package]]
name = "protobuf"
version = "6.31.1"
source = { registry = "https://pypi.org/simple" }
sdist = { url = "https://files.pythonhosted.org/packages/52/f3/b9655a711b32c19720253f6f06326faf90580834e2e83f840472d752bc8b/protobuf-6.31.1.tar.gz", hash = "sha256:d8cac4c982f0b957a4dc73a80e2ea24fab08e679c0de9deb835f4a12d69aca9a", size = 441797, upload-time = "2025-05-28T19:25:54.947Z" }
wheels = [
    { url = "https://files.pythonhosted.org/packages/f3/6f/6ab8e4bf962fd5570d3deaa2d5c38f0a363f57b4501047b5ebeb83ab1125/protobuf-6.31.1-cp310-abi3-win32.whl", hash = "sha256:7fa17d5a29c2e04b7d90e5e32388b8bfd0e7107cd8e616feef7ed3fa6bdab5c9", size = 423603, upload-time = "2025-05-28T19:25:41.198Z" },
    { url = "https://files.pythonhosted.org/packages/44/3a/b15c4347dd4bf3a1b0ee882f384623e2063bb5cf9fa9d57990a4f7df2fb6/protobuf-6.31.1-cp310-abi3-win_amd64.whl", hash = "sha256:426f59d2964864a1a366254fa703b8632dcec0790d8862d30034d8245e1cd447", size = 435283, upload-time = "2025-05-28T19:25:44.275Z" },
    { url = "https://files.pythonhosted.org/packages/6a/c9/b9689a2a250264a84e66c46d8862ba788ee7a641cdca39bccf64f59284b7/protobuf-6.31.1-cp39-abi3-macosx_10_9_universal2.whl", hash = "sha256:6f1227473dc43d44ed644425268eb7c2e488ae245d51c6866d19fe158e207402", size = 425604, upload-time = "2025-05-28T19:25:45.702Z" },
    { url = "https://files.pythonhosted.org/packages/76/a1/7a5a94032c83375e4fe7e7f56e3976ea6ac90c5e85fac8576409e25c39c3/protobuf-6.31.1-cp39-abi3-manylinux2014_aarch64.whl", hash = "sha256:a40fc12b84c154884d7d4c4ebd675d5b3b5283e155f324049ae396b95ddebc39", size = 322115, upload-time = "2025-05-28T19:25:47.128Z" },
    { url = "https://files.pythonhosted.org/packages/fa/b1/b59d405d64d31999244643d88c45c8241c58f17cc887e73bcb90602327f8/protobuf-6.31.1-cp39-abi3-manylinux2014_x86_64.whl", hash = "sha256:4ee898bf66f7a8b0bd21bce523814e6fbd8c6add948045ce958b73af7e8878c6", size = 321070, upload-time = "2025-05-28T19:25:50.036Z" },
    { url = "https://files.pythonhosted.org/packages/f7/af/ab3c51ab7507a7325e98ffe691d9495ee3d3aa5f589afad65ec920d39821/protobuf-6.31.1-py3-none-any.whl", hash = "sha256:720a6c7e6b77288b85063569baae8536671b39f15cc22037ec7045658d80489e", size = 168724, upload-time = "2025-05-28T19:25:53.926Z" },
]

[[package]]
name = "psutil"
version = "6.1.1"
source = { registry = "https://pypi.org/simple" }
sdist = { url = "https://files.pythonhosted.org/packages/1f/5a/07871137bb752428aa4b659f910b399ba6f291156bdea939be3e96cae7cb/psutil-6.1.1.tar.gz", hash = "sha256:cf8496728c18f2d0b45198f06895be52f36611711746b7f30c464b422b50e2f5", size = 508502, upload-time = "2024-12-19T18:21:20.568Z" }
wheels = [
    { url = "https://files.pythonhosted.org/packages/61/99/ca79d302be46f7bdd8321089762dd4476ee725fce16fc2b2e1dbba8cac17/psutil-6.1.1-cp36-abi3-macosx_10_9_x86_64.whl", hash = "sha256:fc0ed7fe2231a444fc219b9c42d0376e0a9a1a72f16c5cfa0f68d19f1a0663e8", size = 247511, upload-time = "2024-12-19T18:21:45.163Z" },
    { url = "https://files.pythonhosted.org/packages/0b/6b/73dbde0dd38f3782905d4587049b9be64d76671042fdcaf60e2430c6796d/psutil-6.1.1-cp36-abi3-macosx_11_0_arm64.whl", hash = "sha256:0bdd4eab935276290ad3cb718e9809412895ca6b5b334f5a9111ee6d9aff9377", size = 248985, upload-time = "2024-12-19T18:21:49.254Z" },
    { url = "https://files.pythonhosted.org/packages/17/38/c319d31a1d3f88c5b79c68b3116c129e5133f1822157dd6da34043e32ed6/psutil-6.1.1-cp36-abi3-manylinux_2_12_i686.manylinux2010_i686.manylinux_2_17_i686.manylinux2014_i686.whl", hash = "sha256:b6e06c20c05fe95a3d7302d74e7097756d4ba1247975ad6905441ae1b5b66003", size = 284488, upload-time = "2024-12-19T18:21:51.638Z" },
    { url = "https://files.pythonhosted.org/packages/9c/39/0f88a830a1c8a3aba27fededc642da37613c57cbff143412e3536f89784f/psutil-6.1.1-cp36-abi3-manylinux_2_12_x86_64.manylinux2010_x86_64.manylinux_2_17_x86_64.manylinux2014_x86_64.whl", hash = "sha256:97f7cb9921fbec4904f522d972f0c0e1f4fabbdd4e0287813b21215074a0f160", size = 287477, upload-time = "2024-12-19T18:21:55.306Z" },
    { url = "https://files.pythonhosted.org/packages/47/da/99f4345d4ddf2845cb5b5bd0d93d554e84542d116934fde07a0c50bd4e9f/psutil-6.1.1-cp36-abi3-manylinux_2_17_aarch64.manylinux2014_aarch64.whl", hash = "sha256:33431e84fee02bc84ea36d9e2c4a6d395d479c9dd9bba2376c1f6ee8f3a4e0b3", size = 289017, upload-time = "2024-12-19T18:21:57.875Z" },
    { url = "https://files.pythonhosted.org/packages/38/53/bd755c2896f4461fd4f36fa6a6dcb66a88a9e4b9fd4e5b66a77cf9d4a584/psutil-6.1.1-cp37-abi3-win32.whl", hash = "sha256:eaa912e0b11848c4d9279a93d7e2783df352b082f40111e078388701fd479e53", size = 250602, upload-time = "2024-12-19T18:22:08.808Z" },
    { url = "https://files.pythonhosted.org/packages/7b/d7/7831438e6c3ebbfa6e01a927127a6cb42ad3ab844247f3c5b96bea25d73d/psutil-6.1.1-cp37-abi3-win_amd64.whl", hash = "sha256:f35cfccb065fff93529d2afb4a2e89e363fe63ca1e4a5da22b603a85833c2649", size = 254444, upload-time = "2024-12-19T18:22:11.335Z" },
]

[[package]]
name = "psycopg"
version = "3.2.9"
source = { registry = "https://pypi.org/simple" }
dependencies = [
    { name = "tzdata", marker = "sys_platform == 'win32'" },
]
sdist = { url = "https://files.pythonhosted.org/packages/27/4a/93a6ab570a8d1a4ad171a1f4256e205ce48d828781312c0bbaff36380ecb/psycopg-3.2.9.tar.gz", hash = "sha256:2fbb46fcd17bc81f993f28c47f1ebea38d66ae97cc2dbc3cad73b37cefbff700", size = 158122, upload-time = "2025-05-13T16:11:15.533Z" }
wheels = [
    { url = "https://files.pythonhosted.org/packages/44/b0/a73c195a56eb6b92e937a5ca58521a5c3346fb233345adc80fd3e2f542e2/psycopg-3.2.9-py3-none-any.whl", hash = "sha256:01a8dadccdaac2123c916208c96e06631641c0566b22005493f09663c7a8d3b6", size = 202705, upload-time = "2025-05-13T16:06:26.584Z" },
]

[package.optional-dependencies]
binary = [
    { name = "psycopg-binary", marker = "implementation_name != 'pypy'" },
]
pool = [
    { name = "psycopg-pool" },
]

[[package]]
name = "psycopg-binary"
version = "3.2.9"
source = { registry = "https://pypi.org/simple" }
wheels = [
    { url = "https://files.pythonhosted.org/packages/28/0b/f61ff4e9f23396aca674ed4d5c9a5b7323738021d5d72d36d8b865b3deaf/psycopg_binary-3.2.9-cp313-cp313-macosx_10_13_x86_64.whl", hash = "sha256:98bbe35b5ad24a782c7bf267596638d78aa0e87abc7837bdac5b2a2ab954179e", size = 4017127, upload-time = "2025-05-13T16:08:21.391Z" },
    { url = "https://files.pythonhosted.org/packages/bc/00/7e181fb1179fbfc24493738b61efd0453d4b70a0c4b12728e2b82db355fd/psycopg_binary-3.2.9-cp313-cp313-macosx_11_0_arm64.whl", hash = "sha256:72691a1615ebb42da8b636c5ca9f2b71f266be9e172f66209a361c175b7842c5", size = 4080322, upload-time = "2025-05-13T16:08:24.049Z" },
    { url = "https://files.pythonhosted.org/packages/58/fd/94fc267c1d1392c4211e54ccb943be96ea4032e761573cf1047951887494/psycopg_binary-3.2.9-cp313-cp313-manylinux_2_17_aarch64.manylinux2014_aarch64.whl", hash = "sha256:25ab464bfba8c401f5536d5aa95f0ca1dd8257b5202eede04019b4415f491351", size = 4655097, upload-time = "2025-05-13T16:08:27.376Z" },
    { url = "https://files.pythonhosted.org/packages/41/17/31b3acf43de0b2ba83eac5878ff0dea5a608ca2a5c5dd48067999503a9de/psycopg_binary-3.2.9-cp313-cp313-manylinux_2_17_i686.manylinux2014_i686.whl", hash = "sha256:0e8aeefebe752f46e3c4b769e53f1d4ad71208fe1150975ef7662c22cca80fab", size = 4482114, upload-time = "2025-05-13T16:08:30.781Z" },
    { url = "https://files.pythonhosted.org/packages/85/78/b4d75e5fd5a85e17f2beb977abbba3389d11a4536b116205846b0e1cf744/psycopg_binary-3.2.9-cp313-cp313-manylinux_2_17_ppc64le.manylinux2014_ppc64le.whl", hash = "sha256:b7e4e4dd177a8665c9ce86bc9caae2ab3aa9360b7ce7ec01827ea1baea9ff748", size = 4737693, upload-time = "2025-05-13T16:08:34.625Z" },
    { url = "https://files.pythonhosted.org/packages/3b/95/7325a8550e3388b00b5e54f4ced5e7346b531eb4573bf054c3dbbfdc14fe/psycopg_binary-3.2.9-cp313-cp313-manylinux_2_17_x86_64.manylinux2014_x86_64.whl", hash = "sha256:7fc2915949e5c1ea27a851f7a472a7da7d0a40d679f0a31e42f1022f3c562e87", size = 4437423, upload-time = "2025-05-13T16:08:37.444Z" },
    { url = "https://files.pythonhosted.org/packages/1a/db/cef77d08e59910d483df4ee6da8af51c03bb597f500f1fe818f0f3b925d3/psycopg_binary-3.2.9-cp313-cp313-musllinux_1_2_aarch64.whl", hash = "sha256:a1fa38a4687b14f517f049477178093c39c2a10fdcced21116f47c017516498f", size = 3758667, upload-time = "2025-05-13T16:08:40.116Z" },
    { url = "https://files.pythonhosted.org/packages/95/3e/252fcbffb47189aa84d723b54682e1bb6d05c8875fa50ce1ada914ae6e28/psycopg_binary-3.2.9-cp313-cp313-musllinux_1_2_i686.whl", hash = "sha256:5be8292d07a3ab828dc95b5ee6b69ca0a5b2e579a577b39671f4f5b47116dfd2", size = 3320576, upload-time = "2025-05-13T16:08:43.243Z" },
    { url = "https://files.pythonhosted.org/packages/1c/cd/9b5583936515d085a1bec32b45289ceb53b80d9ce1cea0fef4c782dc41a7/psycopg_binary-3.2.9-cp313-cp313-musllinux_1_2_ppc64le.whl", hash = "sha256:778588ca9897b6c6bab39b0d3034efff4c5438f5e3bd52fda3914175498202f9", size = 3411439, upload-time = "2025-05-13T16:08:47.321Z" },
    { url = "https://files.pythonhosted.org/packages/45/6b/6f1164ea1634c87956cdb6db759e0b8c5827f989ee3cdff0f5c70e8331f2/psycopg_binary-3.2.9-cp313-cp313-musllinux_1_2_x86_64.whl", hash = "sha256:f0d5b3af045a187aedbd7ed5fc513bd933a97aaff78e61c3745b330792c4345b", size = 3477477, upload-time = "2025-05-13T16:08:51.166Z" },
    { url = "https://files.pythonhosted.org/packages/7b/1d/bf54cfec79377929da600c16114f0da77a5f1670f45e0c3af9fcd36879bc/psycopg_binary-3.2.9-cp313-cp313-win_amd64.whl", hash = "sha256:2290bc146a1b6a9730350f695e8b670e1d1feb8446597bed0bbe7c3c30e0abcb", size = 2928009, upload-time = "2025-05-13T16:08:53.67Z" },
]

[[package]]
name = "psycopg-pool"
version = "3.2.6"
source = { registry = "https://pypi.org/simple" }
dependencies = [
    { name = "typing-extensions" },
]
sdist = { url = "https://files.pythonhosted.org/packages/cf/13/1e7850bb2c69a63267c3dbf37387d3f71a00fd0e2fa55c5db14d64ba1af4/psycopg_pool-3.2.6.tar.gz", hash = "sha256:0f92a7817719517212fbfe2fd58b8c35c1850cdd2a80d36b581ba2085d9148e5", size = 29770, upload-time = "2025-02-26T12:03:47.129Z" }
wheels = [
    { url = "https://files.pythonhosted.org/packages/47/fd/4feb52a55c1a4bd748f2acaed1903ab54a723c47f6d0242780f4d97104d4/psycopg_pool-3.2.6-py3-none-any.whl", hash = "sha256:5887318a9f6af906d041a0b1dc1c60f8f0dda8340c2572b74e10907b51ed5da7", size = 38252, upload-time = "2025-02-26T12:03:45.073Z" },
]

[[package]]
name = "pyasn1"
version = "0.6.1"
source = { registry = "https://pypi.org/simple" }
sdist = { url = "https://files.pythonhosted.org/packages/ba/e9/01f1a64245b89f039897cb0130016d79f77d52669aae6ee7b159a6c4c018/pyasn1-0.6.1.tar.gz", hash = "sha256:6f580d2bdd84365380830acf45550f2511469f673cb4a5ae3857a3170128b034", size = 145322, upload-time = "2024-09-10T22:41:42.55Z" }
wheels = [
    { url = "https://files.pythonhosted.org/packages/c8/f1/d6a797abb14f6283c0ddff96bbdd46937f64122b8c925cab503dd37f8214/pyasn1-0.6.1-py3-none-any.whl", hash = "sha256:0d632f46f2ba09143da3a8afe9e33fb6f92fa2320ab7e886e2d0f7672af84629", size = 83135, upload-time = "2024-09-11T16:00:36.122Z" },
]

[[package]]
name = "pyasn1-modules"
version = "0.4.2"
source = { registry = "https://pypi.org/simple" }
dependencies = [
    { name = "pyasn1" },
]
sdist = { url = "https://files.pythonhosted.org/packages/e9/e6/78ebbb10a8c8e4b61a59249394a4a594c1a7af95593dc933a349c8d00964/pyasn1_modules-0.4.2.tar.gz", hash = "sha256:677091de870a80aae844b1ca6134f54652fa2c8c5a52aa396440ac3106e941e6", size = 307892, upload-time = "2025-03-28T02:41:22.17Z" }
wheels = [
    { url = "https://files.pythonhosted.org/packages/47/8d/d529b5d697919ba8c11ad626e835d4039be708a35b0d22de83a269a6682c/pyasn1_modules-0.4.2-py3-none-any.whl", hash = "sha256:29253a9207ce32b64c3ac6600edc75368f98473906e8fd1043bd6b5b1de2c14a", size = 181259, upload-time = "2025-03-28T02:41:19.028Z" },
]

[[package]]
<<<<<<< HEAD
=======
name = "pycountry"
version = "24.6.1"
source = { registry = "https://pypi.org/simple" }
sdist = { url = "https://files.pythonhosted.org/packages/76/57/c389fa68c50590881a75b7883eeb3dc15e9e73a0fdc001cdd45c13290c92/pycountry-24.6.1.tar.gz", hash = "sha256:b61b3faccea67f87d10c1f2b0fc0be714409e8fcdcc1315613174f6466c10221", size = 6043910, upload-time = "2024-06-01T04:12:15.05Z" }
wheels = [
    { url = "https://files.pythonhosted.org/packages/b1/ec/1fb891d8a2660716aadb2143235481d15ed1cbfe3ad669194690b0604492/pycountry-24.6.1-py3-none-any.whl", hash = "sha256:f1a4fb391cd7214f8eefd39556d740adcc233c778a27f8942c8dca351d6ce06f", size = 6335189, upload-time = "2024-06-01T04:11:49.711Z" },
]

[[package]]
>>>>>>> 9da8897f
name = "pydantic"
version = "2.11.7"
source = { registry = "https://pypi.org/simple" }
dependencies = [
    { name = "annotated-types" },
    { name = "pydantic-core" },
    { name = "typing-extensions" },
    { name = "typing-inspection" },
]
sdist = { url = "https://files.pythonhosted.org/packages/00/dd/4325abf92c39ba8623b5af936ddb36ffcfe0beae70405d456ab1fb2f5b8c/pydantic-2.11.7.tar.gz", hash = "sha256:d989c3c6cb79469287b1569f7447a17848c998458d49ebe294e975b9baf0f0db", size = 788350, upload-time = "2025-06-14T08:33:17.137Z" }
wheels = [
    { url = "https://files.pythonhosted.org/packages/6a/c0/ec2b1c8712ca690e5d61979dee872603e92b8a32f94cc1b72d53beab008a/pydantic-2.11.7-py3-none-any.whl", hash = "sha256:dde5df002701f6de26248661f6835bbe296a47bf73990135c7d07ce741b9623b", size = 444782, upload-time = "2025-06-14T08:33:14.905Z" },
]

[[package]]
name = "pydantic-core"
version = "2.33.2"
source = { registry = "https://pypi.org/simple" }
dependencies = [
    { name = "typing-extensions" },
]
sdist = { url = "https://files.pythonhosted.org/packages/ad/88/5f2260bdfae97aabf98f1778d43f69574390ad787afb646292a638c923d4/pydantic_core-2.33.2.tar.gz", hash = "sha256:7cb8bc3605c29176e1b105350d2e6474142d7c1bd1d9327c4a9bdb46bf827acc", size = 435195, upload-time = "2025-04-23T18:33:52.104Z" }
wheels = [
    { url = "https://files.pythonhosted.org/packages/46/8c/99040727b41f56616573a28771b1bfa08a3d3fe74d3d513f01251f79f172/pydantic_core-2.33.2-cp313-cp313-macosx_10_12_x86_64.whl", hash = "sha256:1082dd3e2d7109ad8b7da48e1d4710c8d06c253cbc4a27c1cff4fbcaa97a9e3f", size = 2015688, upload-time = "2025-04-23T18:31:53.175Z" },
    { url = "https://files.pythonhosted.org/packages/3a/cc/5999d1eb705a6cefc31f0b4a90e9f7fc400539b1a1030529700cc1b51838/pydantic_core-2.33.2-cp313-cp313-macosx_11_0_arm64.whl", hash = "sha256:f517ca031dfc037a9c07e748cefd8d96235088b83b4f4ba8939105d20fa1dcd6", size = 1844808, upload-time = "2025-04-23T18:31:54.79Z" },
    { url = "https://files.pythonhosted.org/packages/6f/5e/a0a7b8885c98889a18b6e376f344da1ef323d270b44edf8174d6bce4d622/pydantic_core-2.33.2-cp313-cp313-manylinux_2_17_aarch64.manylinux2014_aarch64.whl", hash = "sha256:0a9f2c9dd19656823cb8250b0724ee9c60a82f3cdf68a080979d13092a3b0fef", size = 1885580, upload-time = "2025-04-23T18:31:57.393Z" },
    { url = "https://files.pythonhosted.org/packages/3b/2a/953581f343c7d11a304581156618c3f592435523dd9d79865903272c256a/pydantic_core-2.33.2-cp313-cp313-manylinux_2_17_armv7l.manylinux2014_armv7l.whl", hash = "sha256:2b0a451c263b01acebe51895bfb0e1cc842a5c666efe06cdf13846c7418caa9a", size = 1973859, upload-time = "2025-04-23T18:31:59.065Z" },
    { url = "https://files.pythonhosted.org/packages/e6/55/f1a813904771c03a3f97f676c62cca0c0a4138654107c1b61f19c644868b/pydantic_core-2.33.2-cp313-cp313-manylinux_2_17_ppc64le.manylinux2014_ppc64le.whl", hash = "sha256:1ea40a64d23faa25e62a70ad163571c0b342b8bf66d5fa612ac0dec4f069d916", size = 2120810, upload-time = "2025-04-23T18:32:00.78Z" },
    { url = "https://files.pythonhosted.org/packages/aa/c3/053389835a996e18853ba107a63caae0b9deb4a276c6b472931ea9ae6e48/pydantic_core-2.33.2-cp313-cp313-manylinux_2_17_s390x.manylinux2014_s390x.whl", hash = "sha256:0fb2d542b4d66f9470e8065c5469ec676978d625a8b7a363f07d9a501a9cb36a", size = 2676498, upload-time = "2025-04-23T18:32:02.418Z" },
    { url = "https://files.pythonhosted.org/packages/eb/3c/f4abd740877a35abade05e437245b192f9d0ffb48bbbbd708df33d3cda37/pydantic_core-2.33.2-cp313-cp313-manylinux_2_17_x86_64.manylinux2014_x86_64.whl", hash = "sha256:9fdac5d6ffa1b5a83bca06ffe7583f5576555e6c8b3a91fbd25ea7780f825f7d", size = 2000611, upload-time = "2025-04-23T18:32:04.152Z" },
    { url = "https://files.pythonhosted.org/packages/59/a7/63ef2fed1837d1121a894d0ce88439fe3e3b3e48c7543b2a4479eb99c2bd/pydantic_core-2.33.2-cp313-cp313-manylinux_2_5_i686.manylinux1_i686.whl", hash = "sha256:04a1a413977ab517154eebb2d326da71638271477d6ad87a769102f7c2488c56", size = 2107924, upload-time = "2025-04-23T18:32:06.129Z" },
    { url = "https://files.pythonhosted.org/packages/04/8f/2551964ef045669801675f1cfc3b0d74147f4901c3ffa42be2ddb1f0efc4/pydantic_core-2.33.2-cp313-cp313-musllinux_1_1_aarch64.whl", hash = "sha256:c8e7af2f4e0194c22b5b37205bfb293d166a7344a5b0d0eaccebc376546d77d5", size = 2063196, upload-time = "2025-04-23T18:32:08.178Z" },
    { url = "https://files.pythonhosted.org/packages/26/bd/d9602777e77fc6dbb0c7db9ad356e9a985825547dce5ad1d30ee04903918/pydantic_core-2.33.2-cp313-cp313-musllinux_1_1_armv7l.whl", hash = "sha256:5c92edd15cd58b3c2d34873597a1e20f13094f59cf88068adb18947df5455b4e", size = 2236389, upload-time = "2025-04-23T18:32:10.242Z" },
    { url = "https://files.pythonhosted.org/packages/42/db/0e950daa7e2230423ab342ae918a794964b053bec24ba8af013fc7c94846/pydantic_core-2.33.2-cp313-cp313-musllinux_1_1_x86_64.whl", hash = "sha256:65132b7b4a1c0beded5e057324b7e16e10910c106d43675d9bd87d4f38dde162", size = 2239223, upload-time = "2025-04-23T18:32:12.382Z" },
    { url = "https://files.pythonhosted.org/packages/58/4d/4f937099c545a8a17eb52cb67fe0447fd9a373b348ccfa9a87f141eeb00f/pydantic_core-2.33.2-cp313-cp313-win32.whl", hash = "sha256:52fb90784e0a242bb96ec53f42196a17278855b0f31ac7c3cc6f5c1ec4811849", size = 1900473, upload-time = "2025-04-23T18:32:14.034Z" },
    { url = "https://files.pythonhosted.org/packages/a0/75/4a0a9bac998d78d889def5e4ef2b065acba8cae8c93696906c3a91f310ca/pydantic_core-2.33.2-cp313-cp313-win_amd64.whl", hash = "sha256:c083a3bdd5a93dfe480f1125926afcdbf2917ae714bdb80b36d34318b2bec5d9", size = 1955269, upload-time = "2025-04-23T18:32:15.783Z" },
    { url = "https://files.pythonhosted.org/packages/f9/86/1beda0576969592f1497b4ce8e7bc8cbdf614c352426271b1b10d5f0aa64/pydantic_core-2.33.2-cp313-cp313-win_arm64.whl", hash = "sha256:e80b087132752f6b3d714f041ccf74403799d3b23a72722ea2e6ba2e892555b9", size = 1893921, upload-time = "2025-04-23T18:32:18.473Z" },
    { url = "https://files.pythonhosted.org/packages/a4/7d/e09391c2eebeab681df2b74bfe6c43422fffede8dc74187b2b0bf6fd7571/pydantic_core-2.33.2-cp313-cp313t-macosx_11_0_arm64.whl", hash = "sha256:61c18fba8e5e9db3ab908620af374db0ac1baa69f0f32df4f61ae23f15e586ac", size = 1806162, upload-time = "2025-04-23T18:32:20.188Z" },
    { url = "https://files.pythonhosted.org/packages/f1/3d/847b6b1fed9f8ed3bb95a9ad04fbd0b212e832d4f0f50ff4d9ee5a9f15cf/pydantic_core-2.33.2-cp313-cp313t-manylinux_2_17_x86_64.manylinux2014_x86_64.whl", hash = "sha256:95237e53bb015f67b63c91af7518a62a8660376a6a0db19b89acc77a4d6199f5", size = 1981560, upload-time = "2025-04-23T18:32:22.354Z" },
    { url = "https://files.pythonhosted.org/packages/6f/9a/e73262f6c6656262b5fdd723ad90f518f579b7bc8622e43a942eec53c938/pydantic_core-2.33.2-cp313-cp313t-win_amd64.whl", hash = "sha256:c2fc0a768ef76c15ab9238afa6da7f69895bb5d1ee83aeea2e3509af4472d0b9", size = 1935777, upload-time = "2025-04-23T18:32:25.088Z" },
]

[[package]]
name = "pydantic-extra-types"
version = "2.10.5"
source = { registry = "https://pypi.org/simple" }
dependencies = [
    { name = "pydantic" },
    { name = "typing-extensions" },
]
sdist = { url = "https://files.pythonhosted.org/packages/7e/ba/4178111ec4116c54e1dc7ecd2a1ff8f54256cdbd250e576882911e8f710a/pydantic_extra_types-2.10.5.tar.gz", hash = "sha256:1dcfa2c0cf741a422f088e0dbb4690e7bfadaaf050da3d6f80d6c3cf58a2bad8", size = 138429, upload-time = "2025-06-02T09:31:52.713Z" }
wheels = [
    { url = "https://files.pythonhosted.org/packages/70/1a/5f4fd9e7285f10c44095a4f9fe17d0f358d1702a7c74a9278c794e8a7537/pydantic_extra_types-2.10.5-py3-none-any.whl", hash = "sha256:b60c4e23d573a69a4f1a16dd92888ecc0ef34fb0e655b4f305530377fa70e7a8", size = 38315, upload-time = "2025-06-02T09:31:51.229Z" },
]

[[package]]
name = "pygments"
version = "2.19.2"
source = { registry = "https://pypi.org/simple" }
sdist = { url = "https://files.pythonhosted.org/packages/b0/77/a5b8c569bf593b0140bde72ea885a803b82086995367bf2037de0159d924/pygments-2.19.2.tar.gz", hash = "sha256:636cb2477cec7f8952536970bc533bc43743542f70392ae026374600add5b887", size = 4968631, upload-time = "2025-06-21T13:39:12.283Z" }
wheels = [
    { url = "https://files.pythonhosted.org/packages/c7/21/705964c7812476f378728bdf590ca4b771ec72385c533964653c68e86bdc/pygments-2.19.2-py3-none-any.whl", hash = "sha256:86540386c03d588bb81d44bc3928634ff26449851e99741617ecb9037ee5ec0b", size = 1225217, upload-time = "2025-06-21T13:39:07.939Z" },
]

[[package]]
name = "pytest"
version = "8.4.1"
source = { registry = "https://pypi.org/simple" }
dependencies = [
    { name = "colorama", marker = "sys_platform == 'win32'" },
    { name = "iniconfig" },
    { name = "packaging" },
    { name = "pluggy" },
    { name = "pygments" },
]
sdist = { url = "https://files.pythonhosted.org/packages/08/ba/45911d754e8eba3d5a841a5ce61a65a685ff1798421ac054f85aa8747dfb/pytest-8.4.1.tar.gz", hash = "sha256:7c67fd69174877359ed9371ec3af8a3d2b04741818c51e5e99cc1742251fa93c", size = 1517714, upload-time = "2025-06-18T05:48:06.109Z" }
wheels = [
    { url = "https://files.pythonhosted.org/packages/29/16/c8a903f4c4dffe7a12843191437d7cd8e32751d5de349d45d3fe69544e87/pytest-8.4.1-py3-none-any.whl", hash = "sha256:539c70ba6fcead8e78eebbf1115e8b589e7565830d7d006a8723f19ac8a0afb7", size = 365474, upload-time = "2025-06-18T05:48:03.955Z" },
]

[[package]]
name = "pytest-asyncio"
version = "1.0.0"
source = { registry = "https://pypi.org/simple" }
dependencies = [
    { name = "pytest" },
]
sdist = { url = "https://files.pythonhosted.org/packages/d0/d4/14f53324cb1a6381bef29d698987625d80052bb33932d8e7cbf9b337b17c/pytest_asyncio-1.0.0.tar.gz", hash = "sha256:d15463d13f4456e1ead2594520216b225a16f781e144f8fdf6c5bb4667c48b3f", size = 46960, upload-time = "2025-05-26T04:54:40.484Z" }
wheels = [
    { url = "https://files.pythonhosted.org/packages/30/05/ce271016e351fddc8399e546f6e23761967ee09c8c568bbfbecb0c150171/pytest_asyncio-1.0.0-py3-none-any.whl", hash = "sha256:4f024da9f1ef945e680dc68610b52550e36590a67fd31bb3b4943979a1f90ef3", size = 15976, upload-time = "2025-05-26T04:54:39.035Z" },
]

[[package]]
name = "python-dateutil"
version = "2.9.0.post0"
source = { registry = "https://pypi.org/simple" }
dependencies = [
    { name = "six" },
]
sdist = { url = "https://files.pythonhosted.org/packages/66/c0/0c8b6ad9f17a802ee498c46e004a0eb49bc148f2fd230864601a86dcf6db/python-dateutil-2.9.0.post0.tar.gz", hash = "sha256:37dd54208da7e1cd875388217d5e00ebd4179249f90fb72437e91a35459a0ad3", size = 342432, upload-time = "2024-03-01T18:36:20.211Z" }
wheels = [
    { url = "https://files.pythonhosted.org/packages/ec/57/56b9bcc3c9c6a792fcbaf139543cee77261f3651ca9da0c93f5c1221264b/python_dateutil-2.9.0.post0-py2.py3-none-any.whl", hash = "sha256:a8b2bc7bffae282281c8140a97d3aa9c14da0b136dfe83f850eea9a5f7470427", size = 229892, upload-time = "2024-03-01T18:36:18.57Z" },
]

[[package]]
name = "python-dotenv"
version = "1.1.1"
source = { registry = "https://pypi.org/simple" }
sdist = { url = "https://files.pythonhosted.org/packages/f6/b0/4bc07ccd3572a2f9df7e6782f52b0c6c90dcbb803ac4a167702d7d0dfe1e/python_dotenv-1.1.1.tar.gz", hash = "sha256:a8a6399716257f45be6a007360200409fce5cda2661e3dec71d23dc15f6189ab", size = 41978, upload-time = "2025-06-24T04:21:07.341Z" }
wheels = [
    { url = "https://files.pythonhosted.org/packages/5f/ed/539768cf28c661b5b068d66d96a2f155c4971a5d55684a514c1a0e0dec2f/python_dotenv-1.1.1-py3-none-any.whl", hash = "sha256:31f23644fe2602f88ff55e1f5c79ba497e01224ee7737937930c448e4d0e24dc", size = 20556, upload-time = "2025-06-24T04:21:06.073Z" },
]

[[package]]
name = "pyyaml"
version = "6.0.2"
source = { registry = "https://pypi.org/simple" }
sdist = { url = "https://files.pythonhosted.org/packages/54/ed/79a089b6be93607fa5cdaedf301d7dfb23af5f25c398d5ead2525b063e17/pyyaml-6.0.2.tar.gz", hash = "sha256:d584d9ec91ad65861cc08d42e834324ef890a082e591037abe114850ff7bbc3e", size = 130631, upload-time = "2024-08-06T20:33:50.674Z" }
wheels = [
    { url = "https://files.pythonhosted.org/packages/ef/e3/3af305b830494fa85d95f6d95ef7fa73f2ee1cc8ef5b495c7c3269fb835f/PyYAML-6.0.2-cp313-cp313-macosx_10_13_x86_64.whl", hash = "sha256:efdca5630322a10774e8e98e1af481aad470dd62c3170801852d752aa7a783ba", size = 181309, upload-time = "2024-08-06T20:32:43.4Z" },
    { url = "https://files.pythonhosted.org/packages/45/9f/3b1c20a0b7a3200524eb0076cc027a970d320bd3a6592873c85c92a08731/PyYAML-6.0.2-cp313-cp313-macosx_11_0_arm64.whl", hash = "sha256:50187695423ffe49e2deacb8cd10510bc361faac997de9efef88badc3bb9e2d1", size = 171679, upload-time = "2024-08-06T20:32:44.801Z" },
    { url = "https://files.pythonhosted.org/packages/7c/9a/337322f27005c33bcb656c655fa78325b730324c78620e8328ae28b64d0c/PyYAML-6.0.2-cp313-cp313-manylinux_2_17_aarch64.manylinux2014_aarch64.whl", hash = "sha256:0ffe8360bab4910ef1b9e87fb812d8bc0a308b0d0eef8c8f44e0254ab3b07133", size = 733428, upload-time = "2024-08-06T20:32:46.432Z" },
    { url = "https://files.pythonhosted.org/packages/a3/69/864fbe19e6c18ea3cc196cbe5d392175b4cf3d5d0ac1403ec3f2d237ebb5/PyYAML-6.0.2-cp313-cp313-manylinux_2_17_s390x.manylinux2014_s390x.whl", hash = "sha256:17e311b6c678207928d649faa7cb0d7b4c26a0ba73d41e99c4fff6b6c3276484", size = 763361, upload-time = "2024-08-06T20:32:51.188Z" },
    { url = "https://files.pythonhosted.org/packages/04/24/b7721e4845c2f162d26f50521b825fb061bc0a5afcf9a386840f23ea19fa/PyYAML-6.0.2-cp313-cp313-manylinux_2_17_x86_64.manylinux2014_x86_64.whl", hash = "sha256:70b189594dbe54f75ab3a1acec5f1e3faa7e8cf2f1e08d9b561cb41b845f69d5", size = 759523, upload-time = "2024-08-06T20:32:53.019Z" },
    { url = "https://files.pythonhosted.org/packages/2b/b2/e3234f59ba06559c6ff63c4e10baea10e5e7df868092bf9ab40e5b9c56b6/PyYAML-6.0.2-cp313-cp313-musllinux_1_1_aarch64.whl", hash = "sha256:41e4e3953a79407c794916fa277a82531dd93aad34e29c2a514c2c0c5fe971cc", size = 726660, upload-time = "2024-08-06T20:32:54.708Z" },
    { url = "https://files.pythonhosted.org/packages/fe/0f/25911a9f080464c59fab9027482f822b86bf0608957a5fcc6eaac85aa515/PyYAML-6.0.2-cp313-cp313-musllinux_1_1_x86_64.whl", hash = "sha256:68ccc6023a3400877818152ad9a1033e3db8625d899c72eacb5a668902e4d652", size = 751597, upload-time = "2024-08-06T20:32:56.985Z" },
    { url = "https://files.pythonhosted.org/packages/14/0d/e2c3b43bbce3cf6bd97c840b46088a3031085179e596d4929729d8d68270/PyYAML-6.0.2-cp313-cp313-win32.whl", hash = "sha256:bc2fa7c6b47d6bc618dd7fb02ef6fdedb1090ec036abab80d4681424b84c1183", size = 140527, upload-time = "2024-08-06T20:33:03.001Z" },
    { url = "https://files.pythonhosted.org/packages/fa/de/02b54f42487e3d3c6efb3f89428677074ca7bf43aae402517bc7cca949f3/PyYAML-6.0.2-cp313-cp313-win_amd64.whl", hash = "sha256:8388ee1976c416731879ac16da0aff3f63b286ffdd57cdeb95f3f2e085687563", size = 156446, upload-time = "2024-08-06T20:33:04.33Z" },
]

[[package]]
<<<<<<< HEAD
=======
name = "rapidfuzz"
version = "3.13.0"
source = { registry = "https://pypi.org/simple" }
sdist = { url = "https://files.pythonhosted.org/packages/ed/f6/6895abc3a3d056b9698da3199b04c0e56226d530ae44a470edabf8b664f0/rapidfuzz-3.13.0.tar.gz", hash = "sha256:d2eaf3839e52cbcc0accbe9817a67b4b0fcf70aaeb229cfddc1c28061f9ce5d8", size = 57904226, upload-time = "2025-04-03T20:38:51.226Z" }
wheels = [
    { url = "https://files.pythonhosted.org/packages/0a/76/606e71e4227790750f1646f3c5c873e18d6cfeb6f9a77b2b8c4dec8f0f66/rapidfuzz-3.13.0-cp313-cp313-macosx_10_13_x86_64.whl", hash = "sha256:09e908064d3684c541d312bd4c7b05acb99a2c764f6231bd507d4b4b65226c23", size = 1982282, upload-time = "2025-04-03T20:36:46.149Z" },
    { url = "https://files.pythonhosted.org/packages/0a/f5/d0b48c6b902607a59fd5932a54e3518dae8223814db8349b0176e6e9444b/rapidfuzz-3.13.0-cp313-cp313-macosx_11_0_arm64.whl", hash = "sha256:57c390336cb50d5d3bfb0cfe1467478a15733703af61f6dffb14b1cd312a6fae", size = 1439274, upload-time = "2025-04-03T20:36:48.323Z" },
    { url = "https://files.pythonhosted.org/packages/59/cf/c3ac8c80d8ced6c1f99b5d9674d397ce5d0e9d0939d788d67c010e19c65f/rapidfuzz-3.13.0-cp313-cp313-manylinux_2_17_aarch64.manylinux2014_aarch64.whl", hash = "sha256:0da54aa8547b3c2c188db3d1c7eb4d1bb6dd80baa8cdaeaec3d1da3346ec9caa", size = 1399854, upload-time = "2025-04-03T20:36:50.294Z" },
    { url = "https://files.pythonhosted.org/packages/09/5d/ca8698e452b349c8313faf07bfa84e7d1c2d2edf7ccc67bcfc49bee1259a/rapidfuzz-3.13.0-cp313-cp313-manylinux_2_17_i686.manylinux2014_i686.whl", hash = "sha256:df8e8c21e67afb9d7fbe18f42c6111fe155e801ab103c81109a61312927cc611", size = 5308962, upload-time = "2025-04-03T20:36:52.421Z" },
    { url = "https://files.pythonhosted.org/packages/66/0a/bebada332854e78e68f3d6c05226b23faca79d71362509dbcf7b002e33b7/rapidfuzz-3.13.0-cp313-cp313-manylinux_2_17_ppc64le.manylinux2014_ppc64le.whl", hash = "sha256:461fd13250a2adf8e90ca9a0e1e166515cbcaa5e9c3b1f37545cbbeff9e77f6b", size = 1625016, upload-time = "2025-04-03T20:36:54.639Z" },
    { url = "https://files.pythonhosted.org/packages/de/0c/9e58d4887b86d7121d1c519f7050d1be5eb189d8a8075f5417df6492b4f5/rapidfuzz-3.13.0-cp313-cp313-manylinux_2_17_s390x.manylinux2014_s390x.whl", hash = "sha256:c2b3dd5d206a12deca16870acc0d6e5036abeb70e3cad6549c294eff15591527", size = 1600414, upload-time = "2025-04-03T20:36:56.669Z" },
    { url = "https://files.pythonhosted.org/packages/9b/df/6096bc669c1311568840bdcbb5a893edc972d1c8d2b4b4325c21d54da5b1/rapidfuzz-3.13.0-cp313-cp313-manylinux_2_17_x86_64.manylinux2014_x86_64.whl", hash = "sha256:1343d745fbf4688e412d8f398c6e6d6f269db99a54456873f232ba2e7aeb4939", size = 3053179, upload-time = "2025-04-03T20:36:59.366Z" },
    { url = "https://files.pythonhosted.org/packages/f9/46/5179c583b75fce3e65a5cd79a3561bd19abd54518cb7c483a89b284bf2b9/rapidfuzz-3.13.0-cp313-cp313-musllinux_1_2_aarch64.whl", hash = "sha256:b1b065f370d54551dcc785c6f9eeb5bd517ae14c983d2784c064b3aa525896df", size = 2456856, upload-time = "2025-04-03T20:37:01.708Z" },
    { url = "https://files.pythonhosted.org/packages/6b/64/e9804212e3286d027ac35bbb66603c9456c2bce23f823b67d2f5cabc05c1/rapidfuzz-3.13.0-cp313-cp313-musllinux_1_2_i686.whl", hash = "sha256:11b125d8edd67e767b2295eac6eb9afe0b1cdc82ea3d4b9257da4b8e06077798", size = 7567107, upload-time = "2025-04-03T20:37:04.521Z" },
    { url = "https://files.pythonhosted.org/packages/8a/f2/7d69e7bf4daec62769b11757ffc31f69afb3ce248947aadbb109fefd9f65/rapidfuzz-3.13.0-cp313-cp313-musllinux_1_2_ppc64le.whl", hash = "sha256:c33f9c841630b2bb7e69a3fb5c84a854075bb812c47620978bddc591f764da3d", size = 2854192, upload-time = "2025-04-03T20:37:06.905Z" },
    { url = "https://files.pythonhosted.org/packages/05/21/ab4ad7d7d0f653e6fe2e4ccf11d0245092bef94cdff587a21e534e57bda8/rapidfuzz-3.13.0-cp313-cp313-musllinux_1_2_s390x.whl", hash = "sha256:ae4574cb66cf1e85d32bb7e9ec45af5409c5b3970b7ceb8dea90168024127566", size = 3398876, upload-time = "2025-04-03T20:37:09.692Z" },
    { url = "https://files.pythonhosted.org/packages/0f/a8/45bba94c2489cb1ee0130dcb46e1df4fa2c2b25269e21ffd15240a80322b/rapidfuzz-3.13.0-cp313-cp313-musllinux_1_2_x86_64.whl", hash = "sha256:e05752418b24bbd411841b256344c26f57da1148c5509e34ea39c7eb5099ab72", size = 4377077, upload-time = "2025-04-03T20:37:11.929Z" },
    { url = "https://files.pythonhosted.org/packages/0c/f3/5e0c6ae452cbb74e5436d3445467447e8c32f3021f48f93f15934b8cffc2/rapidfuzz-3.13.0-cp313-cp313-win32.whl", hash = "sha256:0e1d08cb884805a543f2de1f6744069495ef527e279e05370dd7c83416af83f8", size = 1822066, upload-time = "2025-04-03T20:37:14.425Z" },
    { url = "https://files.pythonhosted.org/packages/96/e3/a98c25c4f74051df4dcf2f393176b8663bfd93c7afc6692c84e96de147a2/rapidfuzz-3.13.0-cp313-cp313-win_amd64.whl", hash = "sha256:9a7c6232be5f809cd39da30ee5d24e6cadd919831e6020ec6c2391f4c3bc9264", size = 1615100, upload-time = "2025-04-03T20:37:16.611Z" },
    { url = "https://files.pythonhosted.org/packages/60/b1/05cd5e697c00cd46d7791915f571b38c8531f714832eff2c5e34537c49ee/rapidfuzz-3.13.0-cp313-cp313-win_arm64.whl", hash = "sha256:3f32f15bacd1838c929b35c84b43618481e1b3d7a61b5ed2db0291b70ae88b53", size = 858976, upload-time = "2025-04-03T20:37:19.336Z" },
]

[[package]]
>>>>>>> 9da8897f
name = "regex"
version = "2024.11.6"
source = { registry = "https://pypi.org/simple" }
sdist = { url = "https://files.pythonhosted.org/packages/8e/5f/bd69653fbfb76cf8604468d3b4ec4c403197144c7bfe0e6a5fc9e02a07cb/regex-2024.11.6.tar.gz", hash = "sha256:7ab159b063c52a0333c884e4679f8d7a85112ee3078fe3d9004b2dd875585519", size = 399494, upload-time = "2024-11-06T20:12:31.635Z" }
wheels = [
    { url = "https://files.pythonhosted.org/packages/90/73/bcb0e36614601016552fa9344544a3a2ae1809dc1401b100eab02e772e1f/regex-2024.11.6-cp313-cp313-macosx_10_13_universal2.whl", hash = "sha256:a6ba92c0bcdf96cbf43a12c717eae4bc98325ca3730f6b130ffa2e3c3c723d84", size = 483525, upload-time = "2024-11-06T20:10:45.19Z" },
    { url = "https://files.pythonhosted.org/packages/0f/3f/f1a082a46b31e25291d830b369b6b0c5576a6f7fb89d3053a354c24b8a83/regex-2024.11.6-cp313-cp313-macosx_10_13_x86_64.whl", hash = "sha256:525eab0b789891ac3be914d36893bdf972d483fe66551f79d3e27146191a37d4", size = 288324, upload-time = "2024-11-06T20:10:47.177Z" },
    { url = "https://files.pythonhosted.org/packages/09/c9/4e68181a4a652fb3ef5099e077faf4fd2a694ea6e0f806a7737aff9e758a/regex-2024.11.6-cp313-cp313-macosx_11_0_arm64.whl", hash = "sha256:086a27a0b4ca227941700e0b31425e7a28ef1ae8e5e05a33826e17e47fbfdba0", size = 284617, upload-time = "2024-11-06T20:10:49.312Z" },
    { url = "https://files.pythonhosted.org/packages/fc/fd/37868b75eaf63843165f1d2122ca6cb94bfc0271e4428cf58c0616786dce/regex-2024.11.6-cp313-cp313-manylinux_2_17_aarch64.manylinux2014_aarch64.whl", hash = "sha256:bde01f35767c4a7899b7eb6e823b125a64de314a8ee9791367c9a34d56af18d0", size = 795023, upload-time = "2024-11-06T20:10:51.102Z" },
    { url = "https://files.pythonhosted.org/packages/c4/7c/d4cd9c528502a3dedb5c13c146e7a7a539a3853dc20209c8e75d9ba9d1b2/regex-2024.11.6-cp313-cp313-manylinux_2_17_ppc64le.manylinux2014_ppc64le.whl", hash = "sha256:b583904576650166b3d920d2bcce13971f6f9e9a396c673187f49811b2769dc7", size = 833072, upload-time = "2024-11-06T20:10:52.926Z" },
    { url = "https://files.pythonhosted.org/packages/4f/db/46f563a08f969159c5a0f0e722260568425363bea43bb7ae370becb66a67/regex-2024.11.6-cp313-cp313-manylinux_2_17_s390x.manylinux2014_s390x.whl", hash = "sha256:1c4de13f06a0d54fa0d5ab1b7138bfa0d883220965a29616e3ea61b35d5f5fc7", size = 823130, upload-time = "2024-11-06T20:10:54.828Z" },
    { url = "https://files.pythonhosted.org/packages/db/60/1eeca2074f5b87df394fccaa432ae3fc06c9c9bfa97c5051aed70e6e00c2/regex-2024.11.6-cp313-cp313-manylinux_2_17_x86_64.manylinux2014_x86_64.whl", hash = "sha256:3cde6e9f2580eb1665965ce9bf17ff4952f34f5b126beb509fee8f4e994f143c", size = 796857, upload-time = "2024-11-06T20:10:56.634Z" },
    { url = "https://files.pythonhosted.org/packages/10/db/ac718a08fcee981554d2f7bb8402f1faa7e868c1345c16ab1ebec54b0d7b/regex-2024.11.6-cp313-cp313-manylinux_2_5_i686.manylinux1_i686.manylinux_2_17_i686.manylinux2014_i686.whl", hash = "sha256:0d7f453dca13f40a02b79636a339c5b62b670141e63efd511d3f8f73fba162b3", size = 784006, upload-time = "2024-11-06T20:10:59.369Z" },
    { url = "https://files.pythonhosted.org/packages/c2/41/7da3fe70216cea93144bf12da2b87367590bcf07db97604edeea55dac9ad/regex-2024.11.6-cp313-cp313-musllinux_1_2_aarch64.whl", hash = "sha256:59dfe1ed21aea057a65c6b586afd2a945de04fc7db3de0a6e3ed5397ad491b07", size = 781650, upload-time = "2024-11-06T20:11:02.042Z" },
    { url = "https://files.pythonhosted.org/packages/a7/d5/880921ee4eec393a4752e6ab9f0fe28009435417c3102fc413f3fe81c4e5/regex-2024.11.6-cp313-cp313-musllinux_1_2_i686.whl", hash = "sha256:b97c1e0bd37c5cd7902e65f410779d39eeda155800b65fc4d04cc432efa9bc6e", size = 789545, upload-time = "2024-11-06T20:11:03.933Z" },
    { url = "https://files.pythonhosted.org/packages/dc/96/53770115e507081122beca8899ab7f5ae28ae790bfcc82b5e38976df6a77/regex-2024.11.6-cp313-cp313-musllinux_1_2_ppc64le.whl", hash = "sha256:f9d1e379028e0fc2ae3654bac3cbbef81bf3fd571272a42d56c24007979bafb6", size = 853045, upload-time = "2024-11-06T20:11:06.497Z" },
    { url = "https://files.pythonhosted.org/packages/31/d3/1372add5251cc2d44b451bd94f43b2ec78e15a6e82bff6a290ef9fd8f00a/regex-2024.11.6-cp313-cp313-musllinux_1_2_s390x.whl", hash = "sha256:13291b39131e2d002a7940fb176e120bec5145f3aeb7621be6534e46251912c4", size = 860182, upload-time = "2024-11-06T20:11:09.06Z" },
    { url = "https://files.pythonhosted.org/packages/ed/e3/c446a64984ea9f69982ba1a69d4658d5014bc7a0ea468a07e1a1265db6e2/regex-2024.11.6-cp313-cp313-musllinux_1_2_x86_64.whl", hash = "sha256:4f51f88c126370dcec4908576c5a627220da6c09d0bff31cfa89f2523843316d", size = 787733, upload-time = "2024-11-06T20:11:11.256Z" },
    { url = "https://files.pythonhosted.org/packages/2b/f1/e40c8373e3480e4f29f2692bd21b3e05f296d3afebc7e5dcf21b9756ca1c/regex-2024.11.6-cp313-cp313-win32.whl", hash = "sha256:63b13cfd72e9601125027202cad74995ab26921d8cd935c25f09c630436348ff", size = 262122, upload-time = "2024-11-06T20:11:13.161Z" },
    { url = "https://files.pythonhosted.org/packages/45/94/bc295babb3062a731f52621cdc992d123111282e291abaf23faa413443ea/regex-2024.11.6-cp313-cp313-win_amd64.whl", hash = "sha256:2b3361af3198667e99927da8b84c1b010752fa4b1115ee30beaa332cabc3ef1a", size = 273545, upload-time = "2024-11-06T20:11:15Z" },
]

[[package]]
name = "requests"
version = "2.32.4"
source = { registry = "https://pypi.org/simple" }
dependencies = [
    { name = "certifi" },
    { name = "charset-normalizer" },
    { name = "idna" },
    { name = "urllib3" },
]
sdist = { url = "https://files.pythonhosted.org/packages/e1/0a/929373653770d8a0d7ea76c37de6e41f11eb07559b103b1c02cafb3f7cf8/requests-2.32.4.tar.gz", hash = "sha256:27d0316682c8a29834d3264820024b62a36942083d52caf2f14c0591336d3422", size = 135258, upload-time = "2025-06-09T16:43:07.34Z" }
wheels = [
    { url = "https://files.pythonhosted.org/packages/7c/e4/56027c4a6b4ae70ca9de302488c5ca95ad4a39e190093d6c1a8ace08341b/requests-2.32.4-py3-none-any.whl", hash = "sha256:27babd3cda2a6d50b30443204ee89830707d396671944c998b5975b031ac2b2c", size = 64847, upload-time = "2025-06-09T16:43:05.728Z" },
]

[[package]]
name = "rich"
version = "14.0.0"
source = { registry = "https://pypi.org/simple" }
dependencies = [
    { name = "markdown-it-py" },
    { name = "pygments" },
]
sdist = { url = "https://files.pythonhosted.org/packages/a1/53/830aa4c3066a8ab0ae9a9955976fb770fe9c6102117c8ec4ab3ea62d89e8/rich-14.0.0.tar.gz", hash = "sha256:82f1bc23a6a21ebca4ae0c45af9bdbc492ed20231dcb63f297d6d1021a9d5725", size = 224078, upload-time = "2025-03-30T14:15:14.23Z" }
wheels = [
    { url = "https://files.pythonhosted.org/packages/0d/9b/63f4c7ebc259242c89b3acafdb37b41d1185c07ff0011164674e9076b491/rich-14.0.0-py3-none-any.whl", hash = "sha256:1c9491e1951aac09caffd42f448ee3d04e58923ffe14993f6e83068dc395d7e0", size = 243229, upload-time = "2025-03-30T14:15:12.283Z" },
]

[[package]]
name = "rich-click"
version = "1.8.9"
source = { registry = "https://pypi.org/simple" }
dependencies = [
    { name = "click" },
    { name = "rich" },
    { name = "typing-extensions" },
]
sdist = { url = "https://files.pythonhosted.org/packages/b7/a8/dcc0a8ec9e91d76ecad9413a84b6d3a3310c6111cfe012d75ed385c78d96/rich_click-1.8.9.tar.gz", hash = "sha256:fd98c0ab9ddc1cf9c0b7463f68daf28b4d0033a74214ceb02f761b3ff2af3136", size = 39378, upload-time = "2025-05-19T21:33:05.569Z" }
wheels = [
    { url = "https://files.pythonhosted.org/packages/b6/c2/9fce4c8a9587c4e90500114d742fe8ef0fd92d7bad29d136bb9941add271/rich_click-1.8.9-py3-none-any.whl", hash = "sha256:c3fa81ed8a671a10de65a9e20abf642cfdac6fdb882db1ef465ee33919fbcfe2", size = 36082, upload-time = "2025-05-19T21:33:04.195Z" },
]

[[package]]
name = "rsa"
version = "4.9.1"
source = { registry = "https://pypi.org/simple" }
dependencies = [
    { name = "pyasn1" },
]
sdist = { url = "https://files.pythonhosted.org/packages/da/8a/22b7beea3ee0d44b1916c0c1cb0ee3af23b700b6da9f04991899d0c555d4/rsa-4.9.1.tar.gz", hash = "sha256:e7bdbfdb5497da4c07dfd35530e1a902659db6ff241e39d9953cad06ebd0ae75", size = 29034, upload-time = "2025-04-16T09:51:18.218Z" }
wheels = [
    { url = "https://files.pythonhosted.org/packages/64/8d/0133e4eb4beed9e425d9a98ed6e081a55d195481b7632472be1af08d2f6b/rsa-4.9.1-py3-none-any.whl", hash = "sha256:68635866661c6836b8d39430f97a996acbd61bfa49406748ea243539fe239762", size = 34696, upload-time = "2025-04-16T09:51:17.142Z" },
]

[[package]]
name = "ruff"
version = "0.12.1"
source = { registry = "https://pypi.org/simple" }
sdist = { url = "https://files.pythonhosted.org/packages/97/38/796a101608a90494440856ccfb52b1edae90de0b817e76bfade66b12d320/ruff-0.12.1.tar.gz", hash = "sha256:806bbc17f1104fd57451a98a58df35388ee3ab422e029e8f5cf30aa4af2c138c", size = 4413426, upload-time = "2025-06-26T20:34:14.784Z" }
wheels = [
    { url = "https://files.pythonhosted.org/packages/06/bf/3dba52c1d12ab5e78d75bd78ad52fb85a6a1f29cc447c2423037b82bed0d/ruff-0.12.1-py3-none-linux_armv6l.whl", hash = "sha256:6013a46d865111e2edb71ad692fbb8262e6c172587a57c0669332a449384a36b", size = 10305649, upload-time = "2025-06-26T20:33:39.242Z" },
    { url = "https://files.pythonhosted.org/packages/8c/65/dab1ba90269bc8c81ce1d499a6517e28fe6f87b2119ec449257d0983cceb/ruff-0.12.1-py3-none-macosx_10_12_x86_64.whl", hash = "sha256:b3f75a19e03a4b0757d1412edb7f27cffb0c700365e9d6b60bc1b68d35bc89e0", size = 11120201, upload-time = "2025-06-26T20:33:42.207Z" },
    { url = "https://files.pythonhosted.org/packages/3f/3e/2d819ffda01defe857fa2dd4cba4d19109713df4034cc36f06bbf582d62a/ruff-0.12.1-py3-none-macosx_11_0_arm64.whl", hash = "sha256:9a256522893cb7e92bb1e1153283927f842dea2e48619c803243dccc8437b8be", size = 10466769, upload-time = "2025-06-26T20:33:44.102Z" },
    { url = "https://files.pythonhosted.org/packages/63/37/bde4cf84dbd7821c8de56ec4ccc2816bce8125684f7b9e22fe4ad92364de/ruff-0.12.1-py3-none-manylinux_2_17_aarch64.manylinux2014_aarch64.whl", hash = "sha256:069052605fe74c765a5b4272eb89880e0ff7a31e6c0dbf8767203c1fbd31c7ff", size = 10660902, upload-time = "2025-06-26T20:33:45.98Z" },
    { url = "https://files.pythonhosted.org/packages/0e/3a/390782a9ed1358c95e78ccc745eed1a9d657a537e5c4c4812fce06c8d1a0/ruff-0.12.1-py3-none-manylinux_2_17_armv7l.manylinux2014_armv7l.whl", hash = "sha256:a684f125a4fec2d5a6501a466be3841113ba6847827be4573fddf8308b83477d", size = 10167002, upload-time = "2025-06-26T20:33:47.81Z" },
    { url = "https://files.pythonhosted.org/packages/6d/05/f2d4c965009634830e97ffe733201ec59e4addc5b1c0efa035645baa9e5f/ruff-0.12.1-py3-none-manylinux_2_17_i686.manylinux2014_i686.whl", hash = "sha256:bdecdef753bf1e95797593007569d8e1697a54fca843d78f6862f7dc279e23bd", size = 11751522, upload-time = "2025-06-26T20:33:49.857Z" },
    { url = "https://files.pythonhosted.org/packages/35/4e/4bfc519b5fcd462233f82fc20ef8b1e5ecce476c283b355af92c0935d5d9/ruff-0.12.1-py3-none-manylinux_2_17_ppc64.manylinux2014_ppc64.whl", hash = "sha256:70d52a058c0e7b88b602f575d23596e89bd7d8196437a4148381a3f73fcd5010", size = 12520264, upload-time = "2025-06-26T20:33:52.199Z" },
    { url = "https://files.pythonhosted.org/packages/85/b2/7756a6925da236b3a31f234b4167397c3e5f91edb861028a631546bad719/ruff-0.12.1-py3-none-manylinux_2_17_ppc64le.manylinux2014_ppc64le.whl", hash = "sha256:84d0a69d1e8d716dfeab22d8d5e7c786b73f2106429a933cee51d7b09f861d4e", size = 12133882, upload-time = "2025-06-26T20:33:54.231Z" },
    { url = "https://files.pythonhosted.org/packages/dd/00/40da9c66d4a4d51291e619be6757fa65c91b92456ff4f01101593f3a1170/ruff-0.12.1-py3-none-manylinux_2_17_s390x.manylinux2014_s390x.whl", hash = "sha256:6cc32e863adcf9e71690248607ccdf25252eeeab5193768e6873b901fd441fed", size = 11608941, upload-time = "2025-06-26T20:33:56.202Z" },
    { url = "https://files.pythonhosted.org/packages/91/e7/f898391cc026a77fbe68dfea5940f8213622474cb848eb30215538a2dadf/ruff-0.12.1-py3-none-manylinux_2_17_x86_64.manylinux2014_x86_64.whl", hash = "sha256:7fd49a4619f90d5afc65cf42e07b6ae98bb454fd5029d03b306bd9e2273d44cc", size = 11602887, upload-time = "2025-06-26T20:33:58.47Z" },
    { url = "https://files.pythonhosted.org/packages/f6/02/0891872fc6aab8678084f4cf8826f85c5d2d24aa9114092139a38123f94b/ruff-0.12.1-py3-none-musllinux_1_2_aarch64.whl", hash = "sha256:ed5af6aaaea20710e77698e2055b9ff9b3494891e1b24d26c07055459bb717e9", size = 10521742, upload-time = "2025-06-26T20:34:00.465Z" },
    { url = "https://files.pythonhosted.org/packages/2a/98/d6534322c74a7d47b0f33b036b2498ccac99d8d8c40edadb552c038cecf1/ruff-0.12.1-py3-none-musllinux_1_2_armv7l.whl", hash = "sha256:801d626de15e6bf988fbe7ce59b303a914ff9c616d5866f8c79eb5012720ae13", size = 10149909, upload-time = "2025-06-26T20:34:02.603Z" },
    { url = "https://files.pythonhosted.org/packages/34/5c/9b7ba8c19a31e2b6bd5e31aa1e65b533208a30512f118805371dbbbdf6a9/ruff-0.12.1-py3-none-musllinux_1_2_i686.whl", hash = "sha256:2be9d32a147f98a1972c1e4df9a6956d612ca5f5578536814372113d09a27a6c", size = 11136005, upload-time = "2025-06-26T20:34:04.723Z" },
    { url = "https://files.pythonhosted.org/packages/dc/34/9bbefa4d0ff2c000e4e533f591499f6b834346025e11da97f4ded21cb23e/ruff-0.12.1-py3-none-musllinux_1_2_x86_64.whl", hash = "sha256:49b7ce354eed2a322fbaea80168c902de9504e6e174fd501e9447cad0232f9e6", size = 11648579, upload-time = "2025-06-26T20:34:06.766Z" },
    { url = "https://files.pythonhosted.org/packages/6f/1c/20cdb593783f8f411839ce749ec9ae9e4298c2b2079b40295c3e6e2089e1/ruff-0.12.1-py3-none-win32.whl", hash = "sha256:d973fa626d4c8267848755bd0414211a456e99e125dcab147f24daa9e991a245", size = 10519495, upload-time = "2025-06-26T20:34:08.718Z" },
    { url = "https://files.pythonhosted.org/packages/cf/56/7158bd8d3cf16394928f47c637d39a7d532268cd45220bdb6cd622985760/ruff-0.12.1-py3-none-win_amd64.whl", hash = "sha256:9e1123b1c033f77bd2590e4c1fe7e8ea72ef990a85d2484351d408224d603013", size = 11547485, upload-time = "2025-06-26T20:34:11.008Z" },
    { url = "https://files.pythonhosted.org/packages/91/d0/6902c0d017259439d6fd2fd9393cea1cfe30169940118b007d5e0ea7e954/ruff-0.12.1-py3-none-win_arm64.whl", hash = "sha256:78ad09a022c64c13cc6077707f036bab0fac8cd7088772dcd1e5be21c5002efc", size = 10691209, upload-time = "2025-06-26T20:34:12.928Z" },
]

[[package]]
name = "safetensors"
version = "0.5.3"
source = { registry = "https://pypi.org/simple" }
sdist = { url = "https://files.pythonhosted.org/packages/71/7e/2d5d6ee7b40c0682315367ec7475693d110f512922d582fef1bd4a63adc3/safetensors-0.5.3.tar.gz", hash = "sha256:b6b0d6ecacec39a4fdd99cc19f4576f5219ce858e6fd8dbe7609df0b8dc56965", size = 67210, upload-time = "2025-02-26T09:15:13.155Z" }
wheels = [
    { url = "https://files.pythonhosted.org/packages/18/ae/88f6c49dbd0cc4da0e08610019a3c78a7d390879a919411a410a1876d03a/safetensors-0.5.3-cp38-abi3-macosx_10_12_x86_64.whl", hash = "sha256:bd20eb133db8ed15b40110b7c00c6df51655a2998132193de2f75f72d99c7073", size = 436917, upload-time = "2025-02-26T09:15:03.702Z" },
    { url = "https://files.pythonhosted.org/packages/b8/3b/11f1b4a2f5d2ab7da34ecc062b0bc301f2be024d110a6466726bec8c055c/safetensors-0.5.3-cp38-abi3-macosx_11_0_arm64.whl", hash = "sha256:21d01c14ff6c415c485616b8b0bf961c46b3b343ca59110d38d744e577f9cce7", size = 418419, upload-time = "2025-02-26T09:15:01.765Z" },
    { url = "https://files.pythonhosted.org/packages/5d/9a/add3e6fef267658075c5a41573c26d42d80c935cdc992384dfae435feaef/safetensors-0.5.3-cp38-abi3-manylinux_2_17_aarch64.manylinux2014_aarch64.whl", hash = "sha256:11bce6164887cd491ca75c2326a113ba934be596e22b28b1742ce27b1d076467", size = 459493, upload-time = "2025-02-26T09:14:51.812Z" },
    { url = "https://files.pythonhosted.org/packages/df/5c/bf2cae92222513cc23b3ff85c4a1bb2811a2c3583ac0f8e8d502751de934/safetensors-0.5.3-cp38-abi3-manylinux_2_17_armv7l.manylinux2014_armv7l.whl", hash = "sha256:4a243be3590bc3301c821da7a18d87224ef35cbd3e5f5727e4e0728b8172411e", size = 472400, upload-time = "2025-02-26T09:14:53.549Z" },
    { url = "https://files.pythonhosted.org/packages/58/11/7456afb740bd45782d0f4c8e8e1bb9e572f1bf82899fb6ace58af47b4282/safetensors-0.5.3-cp38-abi3-manylinux_2_17_ppc64le.manylinux2014_ppc64le.whl", hash = "sha256:8bd84b12b1670a6f8e50f01e28156422a2bc07fb16fc4e98bded13039d688a0d", size = 522891, upload-time = "2025-02-26T09:14:55.717Z" },
    { url = "https://files.pythonhosted.org/packages/57/3d/fe73a9d2ace487e7285f6e157afee2383bd1ddb911b7cb44a55cf812eae3/safetensors-0.5.3-cp38-abi3-manylinux_2_17_s390x.manylinux2014_s390x.whl", hash = "sha256:391ac8cab7c829452175f871fcaf414aa1e292b5448bd02620f675a7f3e7abb9", size = 537694, upload-time = "2025-02-26T09:14:57.036Z" },
    { url = "https://files.pythonhosted.org/packages/a6/f8/dae3421624fcc87a89d42e1898a798bc7ff72c61f38973a65d60df8f124c/safetensors-0.5.3-cp38-abi3-manylinux_2_17_x86_64.manylinux2014_x86_64.whl", hash = "sha256:cead1fa41fc54b1e61089fa57452e8834f798cb1dc7a09ba3524f1eb08e0317a", size = 471642, upload-time = "2025-02-26T09:15:00.544Z" },
    { url = "https://files.pythonhosted.org/packages/ce/20/1fbe16f9b815f6c5a672f5b760951e20e17e43f67f231428f871909a37f6/safetensors-0.5.3-cp38-abi3-manylinux_2_5_i686.manylinux1_i686.whl", hash = "sha256:1077f3e94182d72618357b04b5ced540ceb71c8a813d3319f1aba448e68a770d", size = 502241, upload-time = "2025-02-26T09:14:58.303Z" },
    { url = "https://files.pythonhosted.org/packages/5f/18/8e108846b506487aa4629fe4116b27db65c3dde922de2c8e0cc1133f3f29/safetensors-0.5.3-cp38-abi3-musllinux_1_2_aarch64.whl", hash = "sha256:799021e78287bac619c7b3f3606730a22da4cda27759ddf55d37c8db7511c74b", size = 638001, upload-time = "2025-02-26T09:15:05.79Z" },
    { url = "https://files.pythonhosted.org/packages/82/5a/c116111d8291af6c8c8a8b40628fe833b9db97d8141c2a82359d14d9e078/safetensors-0.5.3-cp38-abi3-musllinux_1_2_armv7l.whl", hash = "sha256:df26da01aaac504334644e1b7642fa000bfec820e7cef83aeac4e355e03195ff", size = 734013, upload-time = "2025-02-26T09:15:07.892Z" },
    { url = "https://files.pythonhosted.org/packages/7d/ff/41fcc4d3b7de837963622e8610d998710705bbde9a8a17221d85e5d0baad/safetensors-0.5.3-cp38-abi3-musllinux_1_2_i686.whl", hash = "sha256:32c3ef2d7af8b9f52ff685ed0bc43913cdcde135089ae322ee576de93eae5135", size = 670687, upload-time = "2025-02-26T09:15:09.979Z" },
    { url = "https://files.pythonhosted.org/packages/40/ad/2b113098e69c985a3d8fbda4b902778eae4a35b7d5188859b4a63d30c161/safetensors-0.5.3-cp38-abi3-musllinux_1_2_x86_64.whl", hash = "sha256:37f1521be045e56fc2b54c606d4455573e717b2d887c579ee1dbba5f868ece04", size = 643147, upload-time = "2025-02-26T09:15:11.185Z" },
    { url = "https://files.pythonhosted.org/packages/0a/0c/95aeb51d4246bd9a3242d3d8349c1112b4ee7611a4b40f0c5c93b05f001d/safetensors-0.5.3-cp38-abi3-win32.whl", hash = "sha256:cfc0ec0846dcf6763b0ed3d1846ff36008c6e7290683b61616c4b040f6a54ace", size = 296677, upload-time = "2025-02-26T09:15:16.554Z" },
    { url = "https://files.pythonhosted.org/packages/69/e2/b011c38e5394c4c18fb5500778a55ec43ad6106126e74723ffaee246f56e/safetensors-0.5.3-cp38-abi3-win_amd64.whl", hash = "sha256:836cbbc320b47e80acd40e44c8682db0e8ad7123209f69b093def21ec7cafd11", size = 308878, upload-time = "2025-02-26T09:15:14.99Z" },
]

[[package]]
name = "scikit-learn"
version = "1.7.0"
source = { registry = "https://pypi.org/simple" }
dependencies = [
    { name = "joblib" },
    { name = "numpy" },
    { name = "scipy" },
    { name = "threadpoolctl" },
]
sdist = { url = "https://files.pythonhosted.org/packages/df/3b/29fa87e76b1d7b3b77cc1fcbe82e6e6b8cd704410705b008822de530277c/scikit_learn-1.7.0.tar.gz", hash = "sha256:c01e869b15aec88e2cdb73d27f15bdbe03bce8e2fb43afbe77c45d399e73a5a3", size = 7178217, upload-time = "2025-06-05T22:02:46.703Z" }
wheels = [
    { url = "https://files.pythonhosted.org/packages/9a/c3/a85dcccdaf1e807e6f067fa95788a6485b0491d9ea44fd4c812050d04f45/scikit_learn-1.7.0-cp313-cp313-macosx_10_13_x86_64.whl", hash = "sha256:5b7974f1f32bc586c90145df51130e02267e4b7e77cab76165c76cf43faca0d9", size = 11559841, upload-time = "2025-06-05T22:02:23.308Z" },
    { url = "https://files.pythonhosted.org/packages/d8/57/eea0de1562cc52d3196eae51a68c5736a31949a465f0b6bb3579b2d80282/scikit_learn-1.7.0-cp313-cp313-macosx_12_0_arm64.whl", hash = "sha256:014e07a23fe02e65f9392898143c542a50b6001dbe89cb867e19688e468d049b", size = 10616463, upload-time = "2025-06-05T22:02:26.068Z" },
    { url = "https://files.pythonhosted.org/packages/10/a4/39717ca669296dfc3a62928393168da88ac9d8cbec88b6321ffa62c6776f/scikit_learn-1.7.0-cp313-cp313-manylinux_2_17_aarch64.manylinux2014_aarch64.whl", hash = "sha256:e7e7ced20582d3a5516fb6f405fd1d254e1f5ce712bfef2589f51326af6346e8", size = 11766512, upload-time = "2025-06-05T22:02:28.689Z" },
    { url = "https://files.pythonhosted.org/packages/d5/cd/a19722241d5f7b51e08351e1e82453e0057aeb7621b17805f31fcb57bb6c/scikit_learn-1.7.0-cp313-cp313-manylinux_2_17_x86_64.manylinux2014_x86_64.whl", hash = "sha256:1babf2511e6ffd695da7a983b4e4d6de45dce39577b26b721610711081850906", size = 12461075, upload-time = "2025-06-05T22:02:31.233Z" },
    { url = "https://files.pythonhosted.org/packages/f3/bc/282514272815c827a9acacbe5b99f4f1a4bc5961053719d319480aee0812/scikit_learn-1.7.0-cp313-cp313-win_amd64.whl", hash = "sha256:5abd2acff939d5bd4701283f009b01496832d50ddafa83c90125a4e41c33e314", size = 10652517, upload-time = "2025-06-05T22:02:34.139Z" },
    { url = "https://files.pythonhosted.org/packages/ea/78/7357d12b2e4c6674175f9a09a3ba10498cde8340e622715bcc71e532981d/scikit_learn-1.7.0-cp313-cp313t-macosx_10_13_x86_64.whl", hash = "sha256:e39d95a929b112047c25b775035c8c234c5ca67e681ce60d12413afb501129f7", size = 12111822, upload-time = "2025-06-05T22:02:36.904Z" },
    { url = "https://files.pythonhosted.org/packages/d0/0c/9c3715393343f04232f9d81fe540eb3831d0b4ec351135a145855295110f/scikit_learn-1.7.0-cp313-cp313t-macosx_12_0_arm64.whl", hash = "sha256:0521cb460426c56fee7e07f9365b0f45ec8ca7b2d696534ac98bfb85e7ae4775", size = 11325286, upload-time = "2025-06-05T22:02:39.739Z" },
    { url = "https://files.pythonhosted.org/packages/64/e0/42282ad3dd70b7c1a5f65c412ac3841f6543502a8d6263cae7b466612dc9/scikit_learn-1.7.0-cp313-cp313t-manylinux_2_17_x86_64.manylinux2014_x86_64.whl", hash = "sha256:317ca9f83acbde2883bd6bb27116a741bfcb371369706b4f9973cf30e9a03b0d", size = 12380865, upload-time = "2025-06-05T22:02:42.137Z" },
    { url = "https://files.pythonhosted.org/packages/4e/d0/3ef4ab2c6be4aa910445cd09c5ef0b44512e3de2cfb2112a88bb647d2cf7/scikit_learn-1.7.0-cp313-cp313t-win_amd64.whl", hash = "sha256:126c09740a6f016e815ab985b21e3a0656835414521c81fc1a8da78b679bdb75", size = 11549609, upload-time = "2025-06-05T22:02:44.483Z" },
]

[[package]]
name = "scipy"
version = "1.16.0"
source = { registry = "https://pypi.org/simple" }
dependencies = [
    { name = "numpy" },
]
sdist = { url = "https://files.pythonhosted.org/packages/81/18/b06a83f0c5ee8cddbde5e3f3d0bb9b702abfa5136ef6d4620ff67df7eee5/scipy-1.16.0.tar.gz", hash = "sha256:b5ef54021e832869c8cfb03bc3bf20366cbcd426e02a58e8a58d7584dfbb8f62", size = 30581216, upload-time = "2025-06-22T16:27:55.782Z" }
wheels = [
    { url = "https://files.pythonhosted.org/packages/46/95/0746417bc24be0c2a7b7563946d61f670a3b491b76adede420e9d173841f/scipy-1.16.0-cp313-cp313-macosx_10_14_x86_64.whl", hash = "sha256:e9f414cbe9ca289a73e0cc92e33a6a791469b6619c240aa32ee18abdce8ab451", size = 36418162, upload-time = "2025-06-22T16:19:56.3Z" },
    { url = "https://files.pythonhosted.org/packages/19/5a/914355a74481b8e4bbccf67259bbde171348a3f160b67b4945fbc5f5c1e5/scipy-1.16.0-cp313-cp313-macosx_12_0_arm64.whl", hash = "sha256:bbba55fb97ba3cdef9b1ee973f06b09d518c0c7c66a009c729c7d1592be1935e", size = 28465985, upload-time = "2025-06-22T16:20:01.238Z" },
    { url = "https://files.pythonhosted.org/packages/58/46/63477fc1246063855969cbefdcee8c648ba4b17f67370bd542ba56368d0b/scipy-1.16.0-cp313-cp313-macosx_14_0_arm64.whl", hash = "sha256:58e0d4354eacb6004e7aa1cd350e5514bd0270acaa8d5b36c0627bb3bb486974", size = 20737961, upload-time = "2025-06-22T16:20:05.913Z" },
    { url = "https://files.pythonhosted.org/packages/93/86/0fbb5588b73555e40f9d3d6dde24ee6fac7d8e301a27f6f0cab9d8f66ff2/scipy-1.16.0-cp313-cp313-macosx_14_0_x86_64.whl", hash = "sha256:75b2094ec975c80efc273567436e16bb794660509c12c6a31eb5c195cbf4b6dc", size = 23377941, upload-time = "2025-06-22T16:20:10.668Z" },
    { url = "https://files.pythonhosted.org/packages/ca/80/a561f2bf4c2da89fa631b3cbf31d120e21ea95db71fd9ec00cb0247c7a93/scipy-1.16.0-cp313-cp313-manylinux2014_aarch64.manylinux_2_17_aarch64.whl", hash = "sha256:6b65d232157a380fdd11a560e7e21cde34fdb69d65c09cb87f6cc024ee376351", size = 33196703, upload-time = "2025-06-22T16:20:16.097Z" },
    { url = "https://files.pythonhosted.org/packages/11/6b/3443abcd0707d52e48eb315e33cc669a95e29fc102229919646f5a501171/scipy-1.16.0-cp313-cp313-manylinux2014_x86_64.manylinux_2_17_x86_64.whl", hash = "sha256:1d8747f7736accd39289943f7fe53a8333be7f15a82eea08e4afe47d79568c32", size = 35083410, upload-time = "2025-06-22T16:20:21.734Z" },
    { url = "https://files.pythonhosted.org/packages/20/ab/eb0fc00e1e48961f1bd69b7ad7e7266896fe5bad4ead91b5fc6b3561bba4/scipy-1.16.0-cp313-cp313-musllinux_1_2_aarch64.whl", hash = "sha256:eb9f147a1b8529bb7fec2a85cf4cf42bdfadf9e83535c309a11fdae598c88e8b", size = 35387829, upload-time = "2025-06-22T16:20:27.548Z" },
    { url = "https://files.pythonhosted.org/packages/57/9e/d6fc64e41fad5d481c029ee5a49eefc17f0b8071d636a02ceee44d4a0de2/scipy-1.16.0-cp313-cp313-musllinux_1_2_x86_64.whl", hash = "sha256:d2b83c37edbfa837a8923d19c749c1935ad3d41cf196006a24ed44dba2ec4358", size = 37841356, upload-time = "2025-06-22T16:20:35.112Z" },
    { url = "https://files.pythonhosted.org/packages/7c/a7/4c94bbe91f12126b8bf6709b2471900577b7373a4fd1f431f28ba6f81115/scipy-1.16.0-cp313-cp313-win_amd64.whl", hash = "sha256:79a3c13d43c95aa80b87328a46031cf52508cf5f4df2767602c984ed1d3c6bbe", size = 38403710, upload-time = "2025-06-22T16:21:54.473Z" },
    { url = "https://files.pythonhosted.org/packages/47/20/965da8497f6226e8fa90ad3447b82ed0e28d942532e92dd8b91b43f100d4/scipy-1.16.0-cp313-cp313t-macosx_10_14_x86_64.whl", hash = "sha256:f91b87e1689f0370690e8470916fe1b2308e5b2061317ff76977c8f836452a47", size = 36813833, upload-time = "2025-06-22T16:20:43.925Z" },
    { url = "https://files.pythonhosted.org/packages/28/f4/197580c3dac2d234e948806e164601c2df6f0078ed9f5ad4a62685b7c331/scipy-1.16.0-cp313-cp313t-macosx_12_0_arm64.whl", hash = "sha256:88a6ca658fb94640079e7a50b2ad3b67e33ef0f40e70bdb7dc22017dae73ac08", size = 28974431, upload-time = "2025-06-22T16:20:51.302Z" },
    { url = "https://files.pythonhosted.org/packages/8a/fc/e18b8550048d9224426e76906694c60028dbdb65d28b1372b5503914b89d/scipy-1.16.0-cp313-cp313t-macosx_14_0_arm64.whl", hash = "sha256:ae902626972f1bd7e4e86f58fd72322d7f4ec7b0cfc17b15d4b7006efc385176", size = 21246454, upload-time = "2025-06-22T16:20:57.276Z" },
    { url = "https://files.pythonhosted.org/packages/8c/48/07b97d167e0d6a324bfd7484cd0c209cc27338b67e5deadae578cf48e809/scipy-1.16.0-cp313-cp313t-macosx_14_0_x86_64.whl", hash = "sha256:8cb824c1fc75ef29893bc32b3ddd7b11cf9ab13c1127fe26413a05953b8c32ed", size = 23772979, upload-time = "2025-06-22T16:21:03.363Z" },
    { url = "https://files.pythonhosted.org/packages/4c/4f/9efbd3f70baf9582edf271db3002b7882c875ddd37dc97f0f675ad68679f/scipy-1.16.0-cp313-cp313t-manylinux2014_aarch64.manylinux_2_17_aarch64.whl", hash = "sha256:de2db7250ff6514366a9709c2cba35cb6d08498e961cba20d7cff98a7ee88938", size = 33341972, upload-time = "2025-06-22T16:21:11.14Z" },
    { url = "https://files.pythonhosted.org/packages/3f/dc/9e496a3c5dbe24e76ee24525155ab7f659c20180bab058ef2c5fa7d9119c/scipy-1.16.0-cp313-cp313t-manylinux2014_x86_64.manylinux_2_17_x86_64.whl", hash = "sha256:e85800274edf4db8dd2e4e93034f92d1b05c9421220e7ded9988b16976f849c1", size = 35185476, upload-time = "2025-06-22T16:21:19.156Z" },
    { url = "https://files.pythonhosted.org/packages/ce/b3/21001cff985a122ba434c33f2c9d7d1dc3b669827e94f4fc4e1fe8b9dfd8/scipy-1.16.0-cp313-cp313t-musllinux_1_2_aarch64.whl", hash = "sha256:4f720300a3024c237ace1cb11f9a84c38beb19616ba7c4cdcd771047a10a1706", size = 35570990, upload-time = "2025-06-22T16:21:27.797Z" },
    { url = "https://files.pythonhosted.org/packages/e5/d3/7ba42647d6709251cdf97043d0c107e0317e152fa2f76873b656b509ff55/scipy-1.16.0-cp313-cp313t-musllinux_1_2_x86_64.whl", hash = "sha256:aad603e9339ddb676409b104c48a027e9916ce0d2838830691f39552b38a352e", size = 37950262, upload-time = "2025-06-22T16:21:36.976Z" },
    { url = "https://files.pythonhosted.org/packages/eb/c4/231cac7a8385394ebbbb4f1ca662203e9d8c332825ab4f36ffc3ead09a42/scipy-1.16.0-cp313-cp313t-win_amd64.whl", hash = "sha256:f56296fefca67ba605fd74d12f7bd23636267731a72cb3947963e76b8c0a25db", size = 38515076, upload-time = "2025-06-22T16:21:45.694Z" },
]

[[package]]
<<<<<<< HEAD
=======
name = "scipy-stubs"
version = "1.16.0.2"
source = { registry = "https://pypi.org/simple" }
dependencies = [
    { name = "optype" },
]
sdist = { url = "https://files.pythonhosted.org/packages/4b/19/a8461383f7328300e83c34f58bf38ccc05f57c2289c0e54e2bea757de83c/scipy_stubs-1.16.0.2.tar.gz", hash = "sha256:f83aacaf2e899d044de6483e6112bf7a1942d683304077bc9e78cf6f21353acd", size = 306747, upload-time = "2025-07-01T23:19:04.513Z" }
wheels = [
    { url = "https://files.pythonhosted.org/packages/8f/30/b73418e6d3d8209fef684841d9a0e5b439d3528fa341a23b632fe47918dd/scipy_stubs-1.16.0.2-py3-none-any.whl", hash = "sha256:dc364d24a3accd1663e7576480bdb720533f94de8a05590354ff6d4a83d765c7", size = 491346, upload-time = "2025-07-01T23:19:03.222Z" },
]

[[package]]
>>>>>>> 9da8897f
name = "scramp"
version = "1.4.6"
source = { registry = "https://pypi.org/simple" }
dependencies = [
    { name = "asn1crypto" },
]
sdist = { url = "https://files.pythonhosted.org/packages/58/77/6db18bab446c12cfbee22ca8f65d5b187966bd8f900aeb65db9e60d4be3d/scramp-1.4.6.tar.gz", hash = "sha256:fe055ebbebf4397b9cb323fcc4b299f219cd1b03fd673ca40c97db04ac7d107e", size = 16306, upload-time = "2025-07-05T14:44:03.977Z" }
wheels = [
    { url = "https://files.pythonhosted.org/packages/69/bf/54b5d40bea1c1805175ead2d496c267f05eec87561687dd73ab76869d8d9/scramp-1.4.6-py3-none-any.whl", hash = "sha256:a0cf9d2b4624b69bac5432dd69fecfc55a542384fe73c3a23ed9b138cda484e1", size = 12812, upload-time = "2025-07-05T14:44:02.345Z" },
]

[[package]]
name = "sentence-transformers"
version = "5.0.0"
source = { registry = "https://pypi.org/simple" }
dependencies = [
    { name = "huggingface-hub" },
    { name = "pillow" },
    { name = "scikit-learn" },
    { name = "scipy" },
    { name = "torch", version = "2.7.1", source = { registry = "https://download.pytorch.org/whl/cpu" }, marker = "sys_platform == 'darwin'" },
    { name = "torch", version = "2.7.1+cpu", source = { registry = "https://download.pytorch.org/whl/cpu" }, marker = "sys_platform != 'darwin'" },
    { name = "tqdm" },
    { name = "transformers" },
    { name = "typing-extensions" },
]
sdist = { url = "https://files.pythonhosted.org/packages/99/69/2a29773b43a24ee04eb26af492d85d520b30a86cfef22a0885e77e9c4a16/sentence_transformers-5.0.0.tar.gz", hash = "sha256:e5a411845910275fd166bacb01d28b7f79537d3550628ae42309dbdd3d5670d1", size = 366847, upload-time = "2025-07-01T13:01:33.04Z" }
wheels = [
    { url = "https://files.pythonhosted.org/packages/6f/ff/178f08ea5ebc1f9193d9de7f601efe78c01748347875c8438f66f5cecc19/sentence_transformers-5.0.0-py3-none-any.whl", hash = "sha256:346240f9cc6b01af387393f03e103998190dfb0826a399d0c38a81a05c7a5d76", size = 470191, upload-time = "2025-07-01T13:01:31.619Z" },
]

[[package]]
name = "setuptools"
version = "80.9.0"
source = { registry = "https://pypi.org/simple" }
sdist = { url = "https://files.pythonhosted.org/packages/18/5d/3bf57dcd21979b887f014ea83c24ae194cfcd12b9e0fda66b957c69d1fca/setuptools-80.9.0.tar.gz", hash = "sha256:f36b47402ecde768dbfafc46e8e4207b4360c654f1f3bb84475f0a28628fb19c", size = 1319958, upload-time = "2025-05-27T00:56:51.443Z" }
wheels = [
    { url = "https://files.pythonhosted.org/packages/a3/dc/17031897dae0efacfea57dfd3a82fdd2a2aeb58e0ff71b77b87e44edc772/setuptools-80.9.0-py3-none-any.whl", hash = "sha256:062d34222ad13e0cc312a4c02d73f059e86a4acbfbdea8f8f76b28c99f306922", size = 1201486, upload-time = "2025-05-27T00:56:49.664Z" },
]

[[package]]
name = "six"
version = "1.17.0"
source = { registry = "https://pypi.org/simple" }
sdist = { url = "https://files.pythonhosted.org/packages/94/e7/b2c673351809dca68a0e064b6af791aa332cf192da575fd474ed7d6f16a2/six-1.17.0.tar.gz", hash = "sha256:ff70335d468e7eb6ec65b95b99d3a2836546063f63acc5171de367e834932a81", size = 34031, upload-time = "2024-12-04T17:35:28.174Z" }
wheels = [
    { url = "https://files.pythonhosted.org/packages/b7/ce/149a00dd41f10bc29e5921b496af8b574d8413afcd5e30dfa0ed46c2cc5e/six-1.17.0-py2.py3-none-any.whl", hash = "sha256:4721f391ed90541fddacab5acf947aa0d3dc7d27b2e1e8eda2be8970586c3274", size = 11050, upload-time = "2024-12-04T17:35:26.475Z" },
]

[[package]]
name = "sniffio"
version = "1.3.1"
source = { registry = "https://pypi.org/simple" }
sdist = { url = "https://files.pythonhosted.org/packages/a2/87/a6771e1546d97e7e041b6ae58d80074f81b7d5121207425c964ddf5cfdbd/sniffio-1.3.1.tar.gz", hash = "sha256:f4324edc670a0f49750a81b895f35c3adb843cca46f0530f79fc1babb23789dc", size = 20372, upload-time = "2024-02-25T23:20:04.057Z" }
wheels = [
    { url = "https://files.pythonhosted.org/packages/e9/44/75a9c9421471a6c4805dbf2356f7c181a29c1879239abab1ea2cc8f38b40/sniffio-1.3.1-py3-none-any.whl", hash = "sha256:2f6da418d1f1e0fddd844478f41680e794e6051915791a034ff65e5f100525a2", size = 10235, upload-time = "2024-02-25T23:20:01.196Z" },
]

[[package]]
name = "structlog"
version = "25.4.0"
source = { registry = "https://pypi.org/simple" }
sdist = { url = "https://files.pythonhosted.org/packages/79/b9/6e672db4fec07349e7a8a8172c1a6ae235c58679ca29c3f86a61b5e59ff3/structlog-25.4.0.tar.gz", hash = "sha256:186cd1b0a8ae762e29417095664adf1d6a31702160a46dacb7796ea82f7409e4", size = 1369138, upload-time = "2025-06-02T08:21:12.971Z" }
wheels = [
    { url = "https://files.pythonhosted.org/packages/a0/4a/97ee6973e3a73c74c8120d59829c3861ea52210667ec3e7a16045c62b64d/structlog-25.4.0-py3-none-any.whl", hash = "sha256:fe809ff5c27e557d14e613f45ca441aabda051d119ee5a0102aaba6ce40eed2c", size = 68720, upload-time = "2025-06-02T08:21:11.43Z" },
]

[[package]]
name = "sympy"
version = "1.14.0"
source = { registry = "https://pypi.org/simple" }
dependencies = [
    { name = "mpmath" },
]
sdist = { url = "https://files.pythonhosted.org/packages/83/d3/803453b36afefb7c2bb238361cd4ae6125a569b4db67cd9e79846ba2d68c/sympy-1.14.0.tar.gz", hash = "sha256:d3d3fe8df1e5a0b42f0e7bdf50541697dbe7d23746e894990c030e2b05e72517", size = 7793921, upload-time = "2025-04-27T18:05:01.611Z" }
wheels = [
    { url = "https://files.pythonhosted.org/packages/a2/09/77d55d46fd61b4a135c444fc97158ef34a095e5681d0a6c10b75bf356191/sympy-1.14.0-py3-none-any.whl", hash = "sha256:e091cc3e99d2141a0ba2847328f5479b05d94a6635cb96148ccb3f34671bd8f5", size = 6299353, upload-time = "2025-04-27T18:04:59.103Z" },
]

[[package]]
name = "taskipy"
version = "1.14.1"
source = { registry = "https://pypi.org/simple" }
dependencies = [
    { name = "colorama" },
    { name = "mslex", marker = "sys_platform == 'win32'" },
    { name = "psutil" },
    { name = "tomli", marker = "python_full_version < '4'" },
]
sdist = { url = "https://files.pythonhosted.org/packages/c7/44/572261df3db9c6c3332f8618fafeb07a578fd18b06673c73f000f3586749/taskipy-1.14.1.tar.gz", hash = "sha256:410fbcf89692dfd4b9f39c2b49e1750b0a7b81affd0e2d7ea8c35f9d6a4774ed", size = 14475, upload-time = "2024-11-26T16:37:46.155Z" }
wheels = [
    { url = "https://files.pythonhosted.org/packages/55/97/4e4cfb1391c81e926bebe3d68d5231b5dbc3bb41c6ba48349e68a881462d/taskipy-1.14.1-py3-none-any.whl", hash = "sha256:6e361520f29a0fd2159848e953599f9c75b1d0b047461e4965069caeb94908f1", size = 13052, upload-time = "2024-11-26T16:37:44.546Z" },
]

[[package]]
name = "tenacity"
version = "8.5.0"
source = { registry = "https://pypi.org/simple" }
sdist = { url = "https://files.pythonhosted.org/packages/a3/4d/6a19536c50b849338fcbe9290d562b52cbdcf30d8963d3588a68a4107df1/tenacity-8.5.0.tar.gz", hash = "sha256:8bc6c0c8a09b31e6cad13c47afbed1a567518250a9a171418582ed8d9c20ca78", size = 47309, upload-time = "2024-07-05T07:25:31.836Z" }
wheels = [
    { url = "https://files.pythonhosted.org/packages/d2/3f/8ba87d9e287b9d385a02a7114ddcef61b26f86411e121c9003eb509a1773/tenacity-8.5.0-py3-none-any.whl", hash = "sha256:b594c2a5945830c267ce6b79a166228323ed52718f30302c1359836112346687", size = 28165, upload-time = "2024-07-05T07:25:29.591Z" },
]

[[package]]
name = "testing-common-database"
version = "2.0.3"
source = { registry = "https://pypi.org/simple" }
sdist = { url = "https://files.pythonhosted.org/packages/25/3c/5f7eef6ce8a16314a39f2b905ebd5cd2bfdcbaabafb7fd71dc10c3f32c4d/testing.common.database-2.0.3.tar.gz", hash = "sha256:965d80b2985315325dc358c3061b174a712f4d4d5bf6a80b58b11f9a1dd86d73", size = 11535, upload-time = "2017-10-23T15:02:37.347Z" }
wheels = [
    { url = "https://files.pythonhosted.org/packages/a7/1a/ca1c39544ed92fa8ea121ff3bf05bb4838520c498942054235ebc4a83b36/testing.common.database-2.0.3-py2.py3-none-any.whl", hash = "sha256:e3ed492bf480a87f271f74c53b262caf5d85c8bc09989a8f534fa2283ec52492", size = 10500, upload-time = "2017-10-23T15:02:40.781Z" },
]

[[package]]
name = "testing-postgresql"
version = "1.3.0"
source = { registry = "https://pypi.org/simple" }
dependencies = [
    { name = "pg8000" },
    { name = "testing-common-database" },
]
sdist = { url = "https://files.pythonhosted.org/packages/3a/5b/3bf1323697c4f4f0e8fb5c14d082dc2f005385ea139b19646c0fc9f1dbb7/testing.postgresql-1.3.0.tar.gz", hash = "sha256:8e1a69760369a7a8ffe63a66b6d95a5cd82db2fb976e4a8f85ffd24fbfc447d8", size = 11000, upload-time = "2016-02-04T13:57:05.396Z" }
wheels = [
    { url = "https://files.pythonhosted.org/packages/11/76/d614d4bc950d961a73c952e9a2e0956d02d0869a86d3dfad070376863988/testing.postgresql-1.3.0-py2.py3-none-any.whl", hash = "sha256:1b41daeb98dfc8cd4a584bb91e8f5f4ab182993870f95257afe5f1ba6151a598", size = 8901, upload-time = "2016-02-04T13:57:11.857Z" },
]

[[package]]
name = "threadpoolctl"
version = "3.6.0"
source = { registry = "https://pypi.org/simple" }
sdist = { url = "https://files.pythonhosted.org/packages/b7/4d/08c89e34946fce2aec4fbb45c9016efd5f4d7f24af8e5d93296e935631d8/threadpoolctl-3.6.0.tar.gz", hash = "sha256:8ab8b4aa3491d812b623328249fab5302a68d2d71745c8a4c719a2fcaba9f44e", size = 21274, upload-time = "2025-03-13T13:49:23.031Z" }
wheels = [
    { url = "https://files.pythonhosted.org/packages/32/d5/f9a850d79b0851d1d4ef6456097579a9005b31fea68726a4ae5f2d82ddd9/threadpoolctl-3.6.0-py3-none-any.whl", hash = "sha256:43a0b8fd5a2928500110039e43a5eed8480b918967083ea48dc3ab9f13c4a7fb", size = 18638, upload-time = "2025-03-13T13:49:21.846Z" },
]

[[package]]
name = "tokenizers"
version = "0.21.2"
source = { registry = "https://pypi.org/simple" }
dependencies = [
    { name = "huggingface-hub" },
]
sdist = { url = "https://files.pythonhosted.org/packages/ab/2d/b0fce2b8201635f60e8c95990080f58461cc9ca3d5026de2e900f38a7f21/tokenizers-0.21.2.tar.gz", hash = "sha256:fdc7cffde3e2113ba0e6cc7318c40e3438a4d74bbc62bf04bcc63bdfb082ac77", size = 351545, upload-time = "2025-06-24T10:24:52.449Z" }
wheels = [
    { url = "https://files.pythonhosted.org/packages/1d/cc/2936e2d45ceb130a21d929743f1e9897514691bec123203e10837972296f/tokenizers-0.21.2-cp39-abi3-macosx_10_12_x86_64.whl", hash = "sha256:342b5dfb75009f2255ab8dec0041287260fed5ce00c323eb6bab639066fef8ec", size = 2875206, upload-time = "2025-06-24T10:24:42.755Z" },
    { url = "https://files.pythonhosted.org/packages/6c/e6/33f41f2cc7861faeba8988e7a77601407bf1d9d28fc79c5903f8f77df587/tokenizers-0.21.2-cp39-abi3-macosx_11_0_arm64.whl", hash = "sha256:126df3205d6f3a93fea80c7a8a266a78c1bd8dd2fe043386bafdd7736a23e45f", size = 2732655, upload-time = "2025-06-24T10:24:41.56Z" },
    { url = "https://files.pythonhosted.org/packages/33/2b/1791eb329c07122a75b01035b1a3aa22ad139f3ce0ece1b059b506d9d9de/tokenizers-0.21.2-cp39-abi3-manylinux_2_17_aarch64.manylinux2014_aarch64.whl", hash = "sha256:4a32cd81be21168bd0d6a0f0962d60177c447a1aa1b1e48fa6ec9fc728ee0b12", size = 3019202, upload-time = "2025-06-24T10:24:31.791Z" },
    { url = "https://files.pythonhosted.org/packages/05/15/fd2d8104faa9f86ac68748e6f7ece0b5eb7983c7efc3a2c197cb98c99030/tokenizers-0.21.2-cp39-abi3-manylinux_2_17_armv7l.manylinux2014_armv7l.whl", hash = "sha256:8bd8999538c405133c2ab999b83b17c08b7fc1b48c1ada2469964605a709ef91", size = 2934539, upload-time = "2025-06-24T10:24:34.567Z" },
    { url = "https://files.pythonhosted.org/packages/a5/2e/53e8fd053e1f3ffbe579ca5f9546f35ac67cf0039ed357ad7ec57f5f5af0/tokenizers-0.21.2-cp39-abi3-manylinux_2_17_i686.manylinux2014_i686.whl", hash = "sha256:5e9944e61239b083a41cf8fc42802f855e1dca0f499196df37a8ce219abac6eb", size = 3248665, upload-time = "2025-06-24T10:24:39.024Z" },
    { url = "https://files.pythonhosted.org/packages/00/15/79713359f4037aa8f4d1f06ffca35312ac83629da062670e8830917e2153/tokenizers-0.21.2-cp39-abi3-manylinux_2_17_ppc64le.manylinux2014_ppc64le.whl", hash = "sha256:514cd43045c5d546f01142ff9c79a96ea69e4b5cda09e3027708cb2e6d5762ab", size = 3451305, upload-time = "2025-06-24T10:24:36.133Z" },
    { url = "https://files.pythonhosted.org/packages/38/5f/959f3a8756fc9396aeb704292777b84f02a5c6f25c3fc3ba7530db5feb2c/tokenizers-0.21.2-cp39-abi3-manylinux_2_17_s390x.manylinux2014_s390x.whl", hash = "sha256:b1b9405822527ec1e0f7d8d2fdb287a5730c3a6518189c968254a8441b21faae", size = 3214757, upload-time = "2025-06-24T10:24:37.784Z" },
    { url = "https://files.pythonhosted.org/packages/c5/74/f41a432a0733f61f3d21b288de6dfa78f7acff309c6f0f323b2833e9189f/tokenizers-0.21.2-cp39-abi3-manylinux_2_17_x86_64.manylinux2014_x86_64.whl", hash = "sha256:fed9a4d51c395103ad24f8e7eb976811c57fbec2af9f133df471afcd922e5020", size = 3121887, upload-time = "2025-06-24T10:24:40.293Z" },
    { url = "https://files.pythonhosted.org/packages/3c/6a/bc220a11a17e5d07b0dfb3b5c628621d4dcc084bccd27cfaead659963016/tokenizers-0.21.2-cp39-abi3-musllinux_1_2_aarch64.whl", hash = "sha256:2c41862df3d873665ec78b6be36fcc30a26e3d4902e9dd8608ed61d49a48bc19", size = 9091965, upload-time = "2025-06-24T10:24:44.431Z" },
    { url = "https://files.pythonhosted.org/packages/6c/bd/ac386d79c4ef20dc6f39c4706640c24823dca7ebb6f703bfe6b5f0292d88/tokenizers-0.21.2-cp39-abi3-musllinux_1_2_armv7l.whl", hash = "sha256:ed21dc7e624e4220e21758b2e62893be7101453525e3d23264081c9ef9a6d00d", size = 9053372, upload-time = "2025-06-24T10:24:46.455Z" },
    { url = "https://files.pythonhosted.org/packages/63/7b/5440bf203b2a5358f074408f7f9c42884849cd9972879e10ee6b7a8c3b3d/tokenizers-0.21.2-cp39-abi3-musllinux_1_2_i686.whl", hash = "sha256:0e73770507e65a0e0e2a1affd6b03c36e3bc4377bd10c9ccf51a82c77c0fe365", size = 9298632, upload-time = "2025-06-24T10:24:48.446Z" },
    { url = "https://files.pythonhosted.org/packages/a4/d2/faa1acac3f96a7427866e94ed4289949b2524f0c1878512516567d80563c/tokenizers-0.21.2-cp39-abi3-musllinux_1_2_x86_64.whl", hash = "sha256:106746e8aa9014a12109e58d540ad5465b4c183768ea96c03cbc24c44d329958", size = 9470074, upload-time = "2025-06-24T10:24:50.378Z" },
    { url = "https://files.pythonhosted.org/packages/d8/a5/896e1ef0707212745ae9f37e84c7d50269411aef2e9ccd0de63623feecdf/tokenizers-0.21.2-cp39-abi3-win32.whl", hash = "sha256:cabda5a6d15d620b6dfe711e1af52205266d05b379ea85a8a301b3593c60e962", size = 2330115, upload-time = "2025-06-24T10:24:55.069Z" },
    { url = "https://files.pythonhosted.org/packages/13/c3/cc2755ee10be859c4338c962a35b9a663788c0c0b50c0bdd8078fb6870cf/tokenizers-0.21.2-cp39-abi3-win_amd64.whl", hash = "sha256:58747bb898acdb1007f37a7bbe614346e98dc28708ffb66a3fd50ce169ac6c98", size = 2509918, upload-time = "2025-06-24T10:24:53.71Z" },
]

[[package]]
name = "tomli"
version = "2.2.1"
source = { registry = "https://pypi.org/simple" }
sdist = { url = "https://files.pythonhosted.org/packages/18/87/302344fed471e44a87289cf4967697d07e532f2421fdaf868a303cbae4ff/tomli-2.2.1.tar.gz", hash = "sha256:cd45e1dc79c835ce60f7404ec8119f2eb06d38b1deba146f07ced3bbc44505ff", size = 17175, upload-time = "2024-11-27T22:38:36.873Z" }
wheels = [
    { url = "https://files.pythonhosted.org/packages/04/90/2ee5f2e0362cb8a0b6499dc44f4d7d48f8fff06d28ba46e6f1eaa61a1388/tomli-2.2.1-cp313-cp313-macosx_10_13_x86_64.whl", hash = "sha256:f4039b9cbc3048b2416cc57ab3bda989a6fcf9b36cf8937f01a6e731b64f80d7", size = 132708, upload-time = "2024-11-27T22:38:21.659Z" },
    { url = "https://files.pythonhosted.org/packages/c0/ec/46b4108816de6b385141f082ba99e315501ccd0a2ea23db4a100dd3990ea/tomli-2.2.1-cp313-cp313-macosx_11_0_arm64.whl", hash = "sha256:286f0ca2ffeeb5b9bd4fcc8d6c330534323ec51b2f52da063b11c502da16f30c", size = 123582, upload-time = "2024-11-27T22:38:22.693Z" },
    { url = "https://files.pythonhosted.org/packages/a0/bd/b470466d0137b37b68d24556c38a0cc819e8febe392d5b199dcd7f578365/tomli-2.2.1-cp313-cp313-manylinux_2_17_aarch64.manylinux2014_aarch64.whl", hash = "sha256:a92ef1a44547e894e2a17d24e7557a5e85a9e1d0048b0b5e7541f76c5032cb13", size = 232543, upload-time = "2024-11-27T22:38:24.367Z" },
    { url = "https://files.pythonhosted.org/packages/d9/e5/82e80ff3b751373f7cead2815bcbe2d51c895b3c990686741a8e56ec42ab/tomli-2.2.1-cp313-cp313-manylinux_2_17_x86_64.manylinux2014_x86_64.whl", hash = "sha256:9316dc65bed1684c9a98ee68759ceaed29d229e985297003e494aa825ebb0281", size = 241691, upload-time = "2024-11-27T22:38:26.081Z" },
    { url = "https://files.pythonhosted.org/packages/05/7e/2a110bc2713557d6a1bfb06af23dd01e7dde52b6ee7dadc589868f9abfac/tomli-2.2.1-cp313-cp313-manylinux_2_5_i686.manylinux1_i686.manylinux_2_17_i686.manylinux2014_i686.whl", hash = "sha256:e85e99945e688e32d5a35c1ff38ed0b3f41f43fad8df0bdf79f72b2ba7bc5272", size = 251170, upload-time = "2024-11-27T22:38:27.921Z" },
    { url = "https://files.pythonhosted.org/packages/64/7b/22d713946efe00e0adbcdfd6d1aa119ae03fd0b60ebed51ebb3fa9f5a2e5/tomli-2.2.1-cp313-cp313-musllinux_1_2_aarch64.whl", hash = "sha256:ac065718db92ca818f8d6141b5f66369833d4a80a9d74435a268c52bdfa73140", size = 236530, upload-time = "2024-11-27T22:38:29.591Z" },
    { url = "https://files.pythonhosted.org/packages/38/31/3a76f67da4b0cf37b742ca76beaf819dca0ebef26d78fc794a576e08accf/tomli-2.2.1-cp313-cp313-musllinux_1_2_i686.whl", hash = "sha256:d920f33822747519673ee656a4b6ac33e382eca9d331c87770faa3eef562aeb2", size = 258666, upload-time = "2024-11-27T22:38:30.639Z" },
    { url = "https://files.pythonhosted.org/packages/07/10/5af1293da642aded87e8a988753945d0cf7e00a9452d3911dd3bb354c9e2/tomli-2.2.1-cp313-cp313-musllinux_1_2_x86_64.whl", hash = "sha256:a198f10c4d1b1375d7687bc25294306e551bf1abfa4eace6650070a5c1ae2744", size = 243954, upload-time = "2024-11-27T22:38:31.702Z" },
    { url = "https://files.pythonhosted.org/packages/5b/b9/1ed31d167be802da0fc95020d04cd27b7d7065cc6fbefdd2f9186f60d7bd/tomli-2.2.1-cp313-cp313-win32.whl", hash = "sha256:d3f5614314d758649ab2ab3a62d4f2004c825922f9e370b29416484086b264ec", size = 98724, upload-time = "2024-11-27T22:38:32.837Z" },
    { url = "https://files.pythonhosted.org/packages/c7/32/b0963458706accd9afcfeb867c0f9175a741bf7b19cd424230714d722198/tomli-2.2.1-cp313-cp313-win_amd64.whl", hash = "sha256:a38aa0308e754b0e3c67e344754dff64999ff9b513e691d0e786265c93583c69", size = 109383, upload-time = "2024-11-27T22:38:34.455Z" },
    { url = "https://files.pythonhosted.org/packages/6e/c2/61d3e0f47e2b74ef40a68b9e6ad5984f6241a942f7cd3bbfbdbd03861ea9/tomli-2.2.1-py3-none-any.whl", hash = "sha256:cb55c73c5f4408779d0cf3eef9f762b9c9f147a77de7b258bef0a5628adc85cc", size = 14257, upload-time = "2024-11-27T22:38:35.385Z" },
]

[[package]]
name = "torch"
version = "2.7.1"
source = { registry = "https://download.pytorch.org/whl/cpu" }
resolution-markers = [
    "sys_platform == 'darwin'",
]
dependencies = [
    { name = "filelock", marker = "sys_platform == 'darwin'" },
    { name = "fsspec", marker = "sys_platform == 'darwin'" },
    { name = "jinja2", marker = "sys_platform == 'darwin'" },
    { name = "networkx", marker = "sys_platform == 'darwin'" },
    { name = "setuptools", marker = "sys_platform == 'darwin'" },
    { name = "sympy", marker = "sys_platform == 'darwin'" },
    { name = "typing-extensions", marker = "sys_platform == 'darwin'" },
]
wheels = [
    { url = "https://download.pytorch.org/whl/cpu/torch-2.7.1-cp313-cp313t-macosx_14_0_arm64.whl", hash = "sha256:95af97e7b2cecdc89edc0558962a51921bf9c61538597dbec6b7cc48d31e2e13" },
    { url = "https://download.pytorch.org/whl/cpu/torch-2.7.1-cp313-none-macosx_11_0_arm64.whl", hash = "sha256:7ecd868a086468e1bcf74b91db425c1c2951a9cfcd0592c4c73377b7e42485ae" },
]

[[package]]
name = "torch"
version = "2.7.1+cpu"
source = { registry = "https://download.pytorch.org/whl/cpu" }
resolution-markers = [
    "sys_platform != 'darwin'",
]
dependencies = [
    { name = "filelock", marker = "sys_platform != 'darwin'" },
    { name = "fsspec", marker = "sys_platform != 'darwin'" },
    { name = "jinja2", marker = "sys_platform != 'darwin'" },
    { name = "networkx", marker = "sys_platform != 'darwin'" },
    { name = "setuptools", marker = "sys_platform != 'darwin'" },
    { name = "sympy", marker = "sys_platform != 'darwin'" },
    { name = "typing-extensions", marker = "sys_platform != 'darwin'" },
]
wheels = [
    { url = "https://download.pytorch.org/whl/cpu/torch-2.7.1%2Bcpu-cp313-cp313-manylinux_2_28_aarch64.whl", hash = "sha256:eb17646792ac4374ffc87e42369f45d21eff17c790868963b90483ef0b6db4ef" },
    { url = "https://download.pytorch.org/whl/cpu/torch-2.7.1%2Bcpu-cp313-cp313-manylinux_2_28_x86_64.whl", hash = "sha256:84ea1f6a1d15663037d01b121d6e33bb9da3c90af8e069e5072c30f413455a57" },
    { url = "https://download.pytorch.org/whl/cpu/torch-2.7.1%2Bcpu-cp313-cp313-win_amd64.whl", hash = "sha256:b66f77f6f67317344ee083aa7ac4751a14395fcb38060d564bf513978d267153" },
    { url = "https://download.pytorch.org/whl/cpu/torch-2.7.1%2Bcpu-cp313-cp313t-manylinux_2_28_aarch64.whl", hash = "sha256:56136a2aca6707df3c8811e46ea2d379eaafd18e656e2fd51e8e4d0ca995651b" },
    { url = "https://download.pytorch.org/whl/cpu/torch-2.7.1%2Bcpu-cp313-cp313t-manylinux_2_28_x86_64.whl", hash = "sha256:355614185a2aea7155f9c88a20bfd49de5f3063866f3cf9b2f21b6e9e59e31e0" },
    { url = "https://download.pytorch.org/whl/cpu/torch-2.7.1%2Bcpu-cp313-cp313t-win_amd64.whl", hash = "sha256:464bca1bc9452f2ccd676514688896e66b9488f2a0268ecd3ac497cf09c5aac1" },
]

[[package]]
name = "tqdm"
version = "4.67.1"
source = { registry = "https://pypi.org/simple" }
dependencies = [
    { name = "colorama", marker = "sys_platform == 'win32'" },
]
sdist = { url = "https://files.pythonhosted.org/packages/a8/4b/29b4ef32e036bb34e4ab51796dd745cdba7ed47ad142a9f4a1eb8e0c744d/tqdm-4.67.1.tar.gz", hash = "sha256:f8aef9c52c08c13a65f30ea34f4e5aac3fd1a34959879d7e59e63027286627f2", size = 169737, upload-time = "2024-11-24T20:12:22.481Z" }
wheels = [
    { url = "https://files.pythonhosted.org/packages/d0/30/dc54f88dd4a2b5dc8a0279bdd7270e735851848b762aeb1c1184ed1f6b14/tqdm-4.67.1-py3-none-any.whl", hash = "sha256:26445eca388f82e72884e0d580d5464cd801a3ea01e63e5601bdff9ba6a48de2", size = 78540, upload-time = "2024-11-24T20:12:19.698Z" },
]

[[package]]
name = "transformers"
version = "4.53.2"
source = { registry = "https://pypi.org/simple" }
dependencies = [
    { name = "filelock" },
    { name = "huggingface-hub" },
    { name = "numpy" },
    { name = "packaging" },
    { name = "pyyaml" },
    { name = "regex" },
    { name = "requests" },
    { name = "safetensors" },
    { name = "tokenizers" },
    { name = "tqdm" },
]
sdist = { url = "https://files.pythonhosted.org/packages/4c/67/80f51466ec447028fd84469b208eb742533ce06cc8fad2e3181380199e5c/transformers-4.53.2.tar.gz", hash = "sha256:6c3ed95edfb1cba71c4245758f1b4878c93bf8cde77d076307dacb2cbbd72be2", size = 9201233, upload-time = "2025-07-11T12:39:08.742Z" }
wheels = [
    { url = "https://files.pythonhosted.org/packages/96/88/beb33a79a382fcd2aed0be5222bdc47f41e4bfe7aaa90ae1374f1d8ea2af/transformers-4.53.2-py3-none-any.whl", hash = "sha256:db8f4819bb34f000029c73c3c557e7d06fc1b8e612ec142eecdae3947a9c78bf", size = 10826609, upload-time = "2025-07-11T12:39:05.461Z" },
]

[[package]]
name = "typing-extensions"
version = "4.14.0"
source = { registry = "https://pypi.org/simple" }
sdist = { url = "https://files.pythonhosted.org/packages/d1/bc/51647cd02527e87d05cb083ccc402f93e441606ff1f01739a62c8ad09ba5/typing_extensions-4.14.0.tar.gz", hash = "sha256:8676b788e32f02ab42d9e7c61324048ae4c6d844a399eebace3d4979d75ceef4", size = 107423, upload-time = "2025-06-02T14:52:11.399Z" }
wheels = [
    { url = "https://files.pythonhosted.org/packages/69/e0/552843e0d356fbb5256d21449fa957fa4eff3bbc135a74a691ee70c7c5da/typing_extensions-4.14.0-py3-none-any.whl", hash = "sha256:a1514509136dd0b477638fc68d6a91497af5076466ad0fa6c338e44e359944af", size = 43839, upload-time = "2025-06-02T14:52:10.026Z" },
]

[[package]]
name = "typing-inspection"
version = "0.4.1"
source = { registry = "https://pypi.org/simple" }
dependencies = [
    { name = "typing-extensions" },
]
sdist = { url = "https://files.pythonhosted.org/packages/f8/b1/0c11f5058406b3af7609f121aaa6b609744687f1d158b3c3a5bf4cc94238/typing_inspection-0.4.1.tar.gz", hash = "sha256:6ae134cc0203c33377d43188d4064e9b357dba58cff3185f22924610e70a9d28", size = 75726, upload-time = "2025-05-21T18:55:23.885Z" }
wheels = [
    { url = "https://files.pythonhosted.org/packages/17/69/cd203477f944c353c31bade965f880aa1061fd6bf05ded0726ca845b6ff7/typing_inspection-0.4.1-py3-none-any.whl", hash = "sha256:389055682238f53b04f7badcb49b989835495a96700ced5dab2d8feae4b26f51", size = 14552, upload-time = "2025-05-21T18:55:22.152Z" },
]

[[package]]
name = "tzdata"
version = "2025.2"
source = { registry = "https://pypi.org/simple" }
sdist = { url = "https://files.pythonhosted.org/packages/95/32/1a225d6164441be760d75c2c42e2780dc0873fe382da3e98a2e1e48361e5/tzdata-2025.2.tar.gz", hash = "sha256:b60a638fcc0daffadf82fe0f57e53d06bdec2f36c4df66280ae79bce6bd6f2b9", size = 196380, upload-time = "2025-03-23T13:54:43.652Z" }
wheels = [
    { url = "https://files.pythonhosted.org/packages/5c/23/c7abc0ca0a1526a0774eca151daeb8de62ec457e77262b66b359c3c7679e/tzdata-2025.2-py2.py3-none-any.whl", hash = "sha256:1a403fada01ff9221ca8044d701868fa132215d84beb92242d9acd2147f667a8", size = 347839, upload-time = "2025-03-23T13:54:41.845Z" },
]

[[package]]
name = "urllib3"
version = "2.5.0"
source = { registry = "https://pypi.org/simple" }
sdist = { url = "https://files.pythonhosted.org/packages/15/22/9ee70a2574a4f4599c47dd506532914ce044817c7752a79b6a51286319bc/urllib3-2.5.0.tar.gz", hash = "sha256:3fc47733c7e419d4bc3f6b3dc2b4f890bb743906a30d56ba4a5bfa4bbff92760", size = 393185, upload-time = "2025-06-18T14:07:41.644Z" }
wheels = [
    { url = "https://files.pythonhosted.org/packages/a7/c2/fe1e52489ae3122415c51f387e221dd0773709bad6c6cdaa599e8a2c5185/urllib3-2.5.0-py3-none-any.whl", hash = "sha256:e6b01673c0fa6a13e374b50871808eb3bf7046c4b125b216f6bf1cc604cff0dc", size = 129795, upload-time = "2025-06-18T14:07:40.39Z" },
]

[[package]]
name = "uvicorn"
version = "0.35.0"
source = { registry = "https://pypi.org/simple" }
dependencies = [
    { name = "click" },
    { name = "h11" },
]
sdist = { url = "https://files.pythonhosted.org/packages/5e/42/e0e305207bb88c6b8d3061399c6a961ffe5fbb7e2aa63c9234df7259e9cd/uvicorn-0.35.0.tar.gz", hash = "sha256:bc662f087f7cf2ce11a1d7fd70b90c9f98ef2e2831556dd078d131b96cc94a01", size = 78473, upload-time = "2025-06-28T16:15:46.058Z" }
wheels = [
    { url = "https://files.pythonhosted.org/packages/d2/e2/dc81b1bd1dcfe91735810265e9d26bc8ec5da45b4c0f6237e286819194c3/uvicorn-0.35.0-py3-none-any.whl", hash = "sha256:197535216b25ff9b785e29a0b79199f55222193d47f820816e7da751e9bc8d4a", size = 66406, upload-time = "2025-06-28T16:15:44.816Z" },
]

[package.optional-dependencies]
standard = [
    { name = "colorama", marker = "sys_platform == 'win32'" },
    { name = "httptools" },
    { name = "python-dotenv" },
    { name = "pyyaml" },
    { name = "uvloop", marker = "platform_python_implementation != 'PyPy' and sys_platform != 'cygwin' and sys_platform != 'win32'" },
    { name = "watchfiles" },
    { name = "websockets" },
]

[[package]]
name = "uvloop"
version = "0.21.0"
source = { registry = "https://pypi.org/simple" }
sdist = { url = "https://files.pythonhosted.org/packages/af/c0/854216d09d33c543f12a44b393c402e89a920b1a0a7dc634c42de91b9cf6/uvloop-0.21.0.tar.gz", hash = "sha256:3bf12b0fda68447806a7ad847bfa591613177275d35b6724b1ee573faa3704e3", size = 2492741, upload-time = "2024-10-14T23:38:35.489Z" }
wheels = [
    { url = "https://files.pythonhosted.org/packages/3f/8d/2cbef610ca21539f0f36e2b34da49302029e7c9f09acef0b1c3b5839412b/uvloop-0.21.0-cp313-cp313-macosx_10_13_universal2.whl", hash = "sha256:bfd55dfcc2a512316e65f16e503e9e450cab148ef11df4e4e679b5e8253a5281", size = 1468123, upload-time = "2024-10-14T23:38:00.688Z" },
    { url = "https://files.pythonhosted.org/packages/93/0d/b0038d5a469f94ed8f2b2fce2434a18396d8fbfb5da85a0a9781ebbdec14/uvloop-0.21.0-cp313-cp313-macosx_10_13_x86_64.whl", hash = "sha256:787ae31ad8a2856fc4e7c095341cccc7209bd657d0e71ad0dc2ea83c4a6fa8af", size = 819325, upload-time = "2024-10-14T23:38:02.309Z" },
    { url = "https://files.pythonhosted.org/packages/50/94/0a687f39e78c4c1e02e3272c6b2ccdb4e0085fda3b8352fecd0410ccf915/uvloop-0.21.0-cp313-cp313-manylinux_2_17_aarch64.manylinux2014_aarch64.whl", hash = "sha256:5ee4d4ef48036ff6e5cfffb09dd192c7a5027153948d85b8da7ff705065bacc6", size = 4582806, upload-time = "2024-10-14T23:38:04.711Z" },
    { url = "https://files.pythonhosted.org/packages/d2/19/f5b78616566ea68edd42aacaf645adbf71fbd83fc52281fba555dc27e3f1/uvloop-0.21.0-cp313-cp313-manylinux_2_17_x86_64.manylinux2014_x86_64.whl", hash = "sha256:f3df876acd7ec037a3d005b3ab85a7e4110422e4d9c1571d4fc89b0fc41b6816", size = 4701068, upload-time = "2024-10-14T23:38:06.385Z" },
    { url = "https://files.pythonhosted.org/packages/47/57/66f061ee118f413cd22a656de622925097170b9380b30091b78ea0c6ea75/uvloop-0.21.0-cp313-cp313-musllinux_1_2_aarch64.whl", hash = "sha256:bd53ecc9a0f3d87ab847503c2e1552b690362e005ab54e8a48ba97da3924c0dc", size = 4454428, upload-time = "2024-10-14T23:38:08.416Z" },
    { url = "https://files.pythonhosted.org/packages/63/9a/0962b05b308494e3202d3f794a6e85abe471fe3cafdbcf95c2e8c713aabd/uvloop-0.21.0-cp313-cp313-musllinux_1_2_x86_64.whl", hash = "sha256:a5c39f217ab3c663dc699c04cbd50c13813e31d917642d459fdcec07555cc553", size = 4660018, upload-time = "2024-10-14T23:38:10.888Z" },
]

[[package]]
name = "virtualenv"
version = "20.31.2"
source = { registry = "https://pypi.org/simple" }
dependencies = [
    { name = "distlib" },
    { name = "filelock" },
    { name = "platformdirs" },
]
sdist = { url = "https://files.pythonhosted.org/packages/56/2c/444f465fb2c65f40c3a104fd0c495184c4f2336d65baf398e3c75d72ea94/virtualenv-20.31.2.tar.gz", hash = "sha256:e10c0a9d02835e592521be48b332b6caee6887f332c111aa79a09b9e79efc2af", size = 6076316, upload-time = "2025-05-08T17:58:23.811Z" }
wheels = [
    { url = "https://files.pythonhosted.org/packages/f3/40/b1c265d4b2b62b58576588510fc4d1fe60a86319c8de99fd8e9fec617d2c/virtualenv-20.31.2-py3-none-any.whl", hash = "sha256:36efd0d9650ee985f0cad72065001e66d49a6f24eb44d98980f630686243cf11", size = 6057982, upload-time = "2025-05-08T17:58:21.15Z" },
]

[[package]]
name = "watchfiles"
version = "1.1.0"
source = { registry = "https://pypi.org/simple" }
dependencies = [
    { name = "anyio" },
]
sdist = { url = "https://files.pythonhosted.org/packages/2a/9a/d451fcc97d029f5812e898fd30a53fd8c15c7bbd058fd75cfc6beb9bd761/watchfiles-1.1.0.tar.gz", hash = "sha256:693ed7ec72cbfcee399e92c895362b6e66d63dac6b91e2c11ae03d10d503e575", size = 94406, upload-time = "2025-06-15T19:06:59.42Z" }
wheels = [
    { url = "https://files.pythonhosted.org/packages/d3/42/fae874df96595556a9089ade83be34a2e04f0f11eb53a8dbf8a8a5e562b4/watchfiles-1.1.0-cp313-cp313-macosx_10_12_x86_64.whl", hash = "sha256:5007f860c7f1f8df471e4e04aaa8c43673429047d63205d1630880f7637bca30", size = 402004, upload-time = "2025-06-15T19:05:38.499Z" },
    { url = "https://files.pythonhosted.org/packages/fa/55/a77e533e59c3003d9803c09c44c3651224067cbe7fb5d574ddbaa31e11ca/watchfiles-1.1.0-cp313-cp313-macosx_11_0_arm64.whl", hash = "sha256:20ecc8abbd957046f1fe9562757903f5eaf57c3bce70929fda6c7711bb58074a", size = 393671, upload-time = "2025-06-15T19:05:39.52Z" },
    { url = "https://files.pythonhosted.org/packages/05/68/b0afb3f79c8e832e6571022611adbdc36e35a44e14f129ba09709aa4bb7a/watchfiles-1.1.0-cp313-cp313-manylinux_2_17_aarch64.manylinux2014_aarch64.whl", hash = "sha256:f2f0498b7d2a3c072766dba3274fe22a183dbea1f99d188f1c6c72209a1063dc", size = 449772, upload-time = "2025-06-15T19:05:40.897Z" },
    { url = "https://files.pythonhosted.org/packages/ff/05/46dd1f6879bc40e1e74c6c39a1b9ab9e790bf1f5a2fe6c08b463d9a807f4/watchfiles-1.1.0-cp313-cp313-manylinux_2_17_armv7l.manylinux2014_armv7l.whl", hash = "sha256:239736577e848678e13b201bba14e89718f5c2133dfd6b1f7846fa1b58a8532b", size = 456789, upload-time = "2025-06-15T19:05:42.045Z" },
    { url = "https://files.pythonhosted.org/packages/8b/ca/0eeb2c06227ca7f12e50a47a3679df0cd1ba487ea19cf844a905920f8e95/watchfiles-1.1.0-cp313-cp313-manylinux_2_17_i686.manylinux2014_i686.whl", hash = "sha256:eff4b8d89f444f7e49136dc695599a591ff769300734446c0a86cba2eb2f9895", size = 482551, upload-time = "2025-06-15T19:05:43.781Z" },
    { url = "https://files.pythonhosted.org/packages/31/47/2cecbd8694095647406645f822781008cc524320466ea393f55fe70eed3b/watchfiles-1.1.0-cp313-cp313-manylinux_2_17_ppc64le.manylinux2014_ppc64le.whl", hash = "sha256:12b0a02a91762c08f7264e2e79542f76870c3040bbc847fb67410ab81474932a", size = 597420, upload-time = "2025-06-15T19:05:45.244Z" },
    { url = "https://files.pythonhosted.org/packages/d9/7e/82abc4240e0806846548559d70f0b1a6dfdca75c1b4f9fa62b504ae9b083/watchfiles-1.1.0-cp313-cp313-manylinux_2_17_s390x.manylinux2014_s390x.whl", hash = "sha256:29e7bc2eee15cbb339c68445959108803dc14ee0c7b4eea556400131a8de462b", size = 477950, upload-time = "2025-06-15T19:05:46.332Z" },
    { url = "https://files.pythonhosted.org/packages/25/0d/4d564798a49bf5482a4fa9416dea6b6c0733a3b5700cb8a5a503c4b15853/watchfiles-1.1.0-cp313-cp313-manylinux_2_17_x86_64.manylinux2014_x86_64.whl", hash = "sha256:d9481174d3ed982e269c090f780122fb59cee6c3796f74efe74e70f7780ed94c", size = 451706, upload-time = "2025-06-15T19:05:47.459Z" },
    { url = "https://files.pythonhosted.org/packages/81/b5/5516cf46b033192d544102ea07c65b6f770f10ed1d0a6d388f5d3874f6e4/watchfiles-1.1.0-cp313-cp313-musllinux_1_1_aarch64.whl", hash = "sha256:80f811146831c8c86ab17b640801c25dc0a88c630e855e2bef3568f30434d52b", size = 625814, upload-time = "2025-06-15T19:05:48.654Z" },
    { url = "https://files.pythonhosted.org/packages/0c/dd/7c1331f902f30669ac3e754680b6edb9a0dd06dea5438e61128111fadd2c/watchfiles-1.1.0-cp313-cp313-musllinux_1_1_x86_64.whl", hash = "sha256:60022527e71d1d1fda67a33150ee42869042bce3d0fcc9cc49be009a9cded3fb", size = 622820, upload-time = "2025-06-15T19:05:50.088Z" },
    { url = "https://files.pythonhosted.org/packages/1b/14/36d7a8e27cd128d7b1009e7715a7c02f6c131be9d4ce1e5c3b73d0e342d8/watchfiles-1.1.0-cp313-cp313-win32.whl", hash = "sha256:32d6d4e583593cb8576e129879ea0991660b935177c0f93c6681359b3654bfa9", size = 279194, upload-time = "2025-06-15T19:05:51.186Z" },
    { url = "https://files.pythonhosted.org/packages/25/41/2dd88054b849aa546dbeef5696019c58f8e0774f4d1c42123273304cdb2e/watchfiles-1.1.0-cp313-cp313-win_amd64.whl", hash = "sha256:f21af781a4a6fbad54f03c598ab620e3a77032c5878f3d780448421a6e1818c7", size = 292349, upload-time = "2025-06-15T19:05:52.201Z" },
    { url = "https://files.pythonhosted.org/packages/c8/cf/421d659de88285eb13941cf11a81f875c176f76a6d99342599be88e08d03/watchfiles-1.1.0-cp313-cp313-win_arm64.whl", hash = "sha256:5366164391873ed76bfdf618818c82084c9db7fac82b64a20c44d335eec9ced5", size = 283836, upload-time = "2025-06-15T19:05:53.265Z" },
    { url = "https://files.pythonhosted.org/packages/45/10/6faf6858d527e3599cc50ec9fcae73590fbddc1420bd4fdccfebffeedbc6/watchfiles-1.1.0-cp313-cp313t-macosx_10_12_x86_64.whl", hash = "sha256:17ab167cca6339c2b830b744eaf10803d2a5b6683be4d79d8475d88b4a8a4be1", size = 400343, upload-time = "2025-06-15T19:05:54.252Z" },
    { url = "https://files.pythonhosted.org/packages/03/20/5cb7d3966f5e8c718006d0e97dfe379a82f16fecd3caa7810f634412047a/watchfiles-1.1.0-cp313-cp313t-macosx_11_0_arm64.whl", hash = "sha256:328dbc9bff7205c215a7807da7c18dce37da7da718e798356212d22696404339", size = 392916, upload-time = "2025-06-15T19:05:55.264Z" },
    { url = "https://files.pythonhosted.org/packages/8c/07/d8f1176328fa9e9581b6f120b017e286d2a2d22ae3f554efd9515c8e1b49/watchfiles-1.1.0-cp313-cp313t-manylinux_2_17_aarch64.manylinux2014_aarch64.whl", hash = "sha256:f7208ab6e009c627b7557ce55c465c98967e8caa8b11833531fdf95799372633", size = 449582, upload-time = "2025-06-15T19:05:56.317Z" },
    { url = "https://files.pythonhosted.org/packages/66/e8/80a14a453cf6038e81d072a86c05276692a1826471fef91df7537dba8b46/watchfiles-1.1.0-cp313-cp313t-manylinux_2_17_armv7l.manylinux2014_armv7l.whl", hash = "sha256:a8f6f72974a19efead54195bc9bed4d850fc047bb7aa971268fd9a8387c89011", size = 456752, upload-time = "2025-06-15T19:05:57.359Z" },
    { url = "https://files.pythonhosted.org/packages/5a/25/0853b3fe0e3c2f5af9ea60eb2e781eade939760239a72c2d38fc4cc335f6/watchfiles-1.1.0-cp313-cp313t-manylinux_2_17_i686.manylinux2014_i686.whl", hash = "sha256:d181ef50923c29cf0450c3cd47e2f0557b62218c50b2ab8ce2ecaa02bd97e670", size = 481436, upload-time = "2025-06-15T19:05:58.447Z" },
    { url = "https://files.pythonhosted.org/packages/fe/9e/4af0056c258b861fbb29dcb36258de1e2b857be4a9509e6298abcf31e5c9/watchfiles-1.1.0-cp313-cp313t-manylinux_2_17_ppc64le.manylinux2014_ppc64le.whl", hash = "sha256:adb4167043d3a78280d5d05ce0ba22055c266cf8655ce942f2fb881262ff3cdf", size = 596016, upload-time = "2025-06-15T19:05:59.59Z" },
    { url = "https://files.pythonhosted.org/packages/c5/fa/95d604b58aa375e781daf350897aaaa089cff59d84147e9ccff2447c8294/watchfiles-1.1.0-cp313-cp313t-manylinux_2_17_s390x.manylinux2014_s390x.whl", hash = "sha256:8c5701dc474b041e2934a26d31d39f90fac8a3dee2322b39f7729867f932b1d4", size = 476727, upload-time = "2025-06-15T19:06:01.086Z" },
    { url = "https://files.pythonhosted.org/packages/65/95/fe479b2664f19be4cf5ceeb21be05afd491d95f142e72d26a42f41b7c4f8/watchfiles-1.1.0-cp313-cp313t-manylinux_2_17_x86_64.manylinux2014_x86_64.whl", hash = "sha256:b067915e3c3936966a8607f6fe5487df0c9c4afb85226613b520890049deea20", size = 451864, upload-time = "2025-06-15T19:06:02.144Z" },
    { url = "https://files.pythonhosted.org/packages/d3/8a/3c4af14b93a15ce55901cd7a92e1a4701910f1768c78fb30f61d2b79785b/watchfiles-1.1.0-cp313-cp313t-musllinux_1_1_aarch64.whl", hash = "sha256:9c733cda03b6d636b4219625a4acb5c6ffb10803338e437fb614fef9516825ef", size = 625626, upload-time = "2025-06-15T19:06:03.578Z" },
    { url = "https://files.pythonhosted.org/packages/da/f5/cf6aa047d4d9e128f4b7cde615236a915673775ef171ff85971d698f3c2c/watchfiles-1.1.0-cp313-cp313t-musllinux_1_1_x86_64.whl", hash = "sha256:cc08ef8b90d78bfac66f0def80240b0197008e4852c9f285907377b2947ffdcb", size = 622744, upload-time = "2025-06-15T19:06:05.066Z" },
    { url = "https://files.pythonhosted.org/packages/2c/00/70f75c47f05dea6fd30df90f047765f6fc2d6eb8b5a3921379b0b04defa2/watchfiles-1.1.0-cp314-cp314-macosx_10_12_x86_64.whl", hash = "sha256:9974d2f7dc561cce3bb88dfa8eb309dab64c729de85fba32e98d75cf24b66297", size = 402114, upload-time = "2025-06-15T19:06:06.186Z" },
    { url = "https://files.pythonhosted.org/packages/53/03/acd69c48db4a1ed1de26b349d94077cca2238ff98fd64393f3e97484cae6/watchfiles-1.1.0-cp314-cp314-macosx_11_0_arm64.whl", hash = "sha256:c68e9f1fcb4d43798ad8814c4c1b61547b014b667216cb754e606bfade587018", size = 393879, upload-time = "2025-06-15T19:06:07.369Z" },
    { url = "https://files.pythonhosted.org/packages/2f/c8/a9a2a6f9c8baa4eceae5887fecd421e1b7ce86802bcfc8b6a942e2add834/watchfiles-1.1.0-cp314-cp314-manylinux_2_17_aarch64.manylinux2014_aarch64.whl", hash = "sha256:95ab1594377effac17110e1352989bdd7bdfca9ff0e5eeccd8c69c5389b826d0", size = 450026, upload-time = "2025-06-15T19:06:08.476Z" },
    { url = "https://files.pythonhosted.org/packages/fe/51/d572260d98388e6e2b967425c985e07d47ee6f62e6455cefb46a6e06eda5/watchfiles-1.1.0-cp314-cp314-manylinux_2_17_armv7l.manylinux2014_armv7l.whl", hash = "sha256:fba9b62da882c1be1280a7584ec4515d0a6006a94d6e5819730ec2eab60ffe12", size = 457917, upload-time = "2025-06-15T19:06:09.988Z" },
    { url = "https://files.pythonhosted.org/packages/c6/2d/4258e52917bf9f12909b6ec314ff9636276f3542f9d3807d143f27309104/watchfiles-1.1.0-cp314-cp314-manylinux_2_17_i686.manylinux2014_i686.whl", hash = "sha256:3434e401f3ce0ed6b42569128b3d1e3af773d7ec18751b918b89cd49c14eaafb", size = 483602, upload-time = "2025-06-15T19:06:11.088Z" },
    { url = "https://files.pythonhosted.org/packages/84/99/bee17a5f341a4345fe7b7972a475809af9e528deba056f8963d61ea49f75/watchfiles-1.1.0-cp314-cp314-manylinux_2_17_ppc64le.manylinux2014_ppc64le.whl", hash = "sha256:fa257a4d0d21fcbca5b5fcba9dca5a78011cb93c0323fb8855c6d2dfbc76eb77", size = 596758, upload-time = "2025-06-15T19:06:12.197Z" },
    { url = "https://files.pythonhosted.org/packages/40/76/e4bec1d59b25b89d2b0716b41b461ed655a9a53c60dc78ad5771fda5b3e6/watchfiles-1.1.0-cp314-cp314-manylinux_2_17_s390x.manylinux2014_s390x.whl", hash = "sha256:7fd1b3879a578a8ec2076c7961076df540b9af317123f84569f5a9ddee64ce92", size = 477601, upload-time = "2025-06-15T19:06:13.391Z" },
    { url = "https://files.pythonhosted.org/packages/1f/fa/a514292956f4a9ce3c567ec0c13cce427c158e9f272062685a8a727d08fc/watchfiles-1.1.0-cp314-cp314-manylinux_2_17_x86_64.manylinux2014_x86_64.whl", hash = "sha256:62cc7a30eeb0e20ecc5f4bd113cd69dcdb745a07c68c0370cea919f373f65d9e", size = 451936, upload-time = "2025-06-15T19:06:14.656Z" },
    { url = "https://files.pythonhosted.org/packages/32/5d/c3bf927ec3bbeb4566984eba8dd7a8eb69569400f5509904545576741f88/watchfiles-1.1.0-cp314-cp314-musllinux_1_1_aarch64.whl", hash = "sha256:891c69e027748b4a73847335d208e374ce54ca3c335907d381fde4e41661b13b", size = 626243, upload-time = "2025-06-15T19:06:16.232Z" },
    { url = "https://files.pythonhosted.org/packages/e6/65/6e12c042f1a68c556802a84d54bb06d35577c81e29fba14019562479159c/watchfiles-1.1.0-cp314-cp314-musllinux_1_1_x86_64.whl", hash = "sha256:12fe8eaffaf0faa7906895b4f8bb88264035b3f0243275e0bf24af0436b27259", size = 623073, upload-time = "2025-06-15T19:06:17.457Z" },
    { url = "https://files.pythonhosted.org/packages/89/ab/7f79d9bf57329e7cbb0a6fd4c7bd7d0cee1e4a8ef0041459f5409da3506c/watchfiles-1.1.0-cp314-cp314t-macosx_10_12_x86_64.whl", hash = "sha256:bfe3c517c283e484843cb2e357dd57ba009cff351edf45fb455b5fbd1f45b15f", size = 400872, upload-time = "2025-06-15T19:06:18.57Z" },
    { url = "https://files.pythonhosted.org/packages/df/d5/3f7bf9912798e9e6c516094db6b8932df53b223660c781ee37607030b6d3/watchfiles-1.1.0-cp314-cp314t-macosx_11_0_arm64.whl", hash = "sha256:a9ccbf1f129480ed3044f540c0fdbc4ee556f7175e5ab40fe077ff6baf286d4e", size = 392877, upload-time = "2025-06-15T19:06:19.55Z" },
    { url = "https://files.pythonhosted.org/packages/0d/c5/54ec7601a2798604e01c75294770dbee8150e81c6e471445d7601610b495/watchfiles-1.1.0-cp314-cp314t-manylinux_2_17_aarch64.manylinux2014_aarch64.whl", hash = "sha256:ba0e3255b0396cac3cc7bbace76404dd72b5438bf0d8e7cefa2f79a7f3649caa", size = 449645, upload-time = "2025-06-15T19:06:20.66Z" },
    { url = "https://files.pythonhosted.org/packages/0a/04/c2f44afc3b2fce21ca0b7802cbd37ed90a29874f96069ed30a36dfe57c2b/watchfiles-1.1.0-cp314-cp314t-manylinux_2_17_armv7l.manylinux2014_armv7l.whl", hash = "sha256:4281cd9fce9fc0a9dbf0fc1217f39bf9cf2b4d315d9626ef1d4e87b84699e7e8", size = 457424, upload-time = "2025-06-15T19:06:21.712Z" },
    { url = "https://files.pythonhosted.org/packages/9f/b0/eec32cb6c14d248095261a04f290636da3df3119d4040ef91a4a50b29fa5/watchfiles-1.1.0-cp314-cp314t-manylinux_2_17_i686.manylinux2014_i686.whl", hash = "sha256:6d2404af8db1329f9a3c9b79ff63e0ae7131986446901582067d9304ae8aaf7f", size = 481584, upload-time = "2025-06-15T19:06:22.777Z" },
    { url = "https://files.pythonhosted.org/packages/d1/e2/ca4bb71c68a937d7145aa25709e4f5d68eb7698a25ce266e84b55d591bbd/watchfiles-1.1.0-cp314-cp314t-manylinux_2_17_ppc64le.manylinux2014_ppc64le.whl", hash = "sha256:e78b6ed8165996013165eeabd875c5dfc19d41b54f94b40e9fff0eb3193e5e8e", size = 596675, upload-time = "2025-06-15T19:06:24.226Z" },
    { url = "https://files.pythonhosted.org/packages/a1/dd/b0e4b7fb5acf783816bc950180a6cd7c6c1d2cf7e9372c0ea634e722712b/watchfiles-1.1.0-cp314-cp314t-manylinux_2_17_s390x.manylinux2014_s390x.whl", hash = "sha256:249590eb75ccc117f488e2fabd1bfa33c580e24b96f00658ad88e38844a040bb", size = 477363, upload-time = "2025-06-15T19:06:25.42Z" },
    { url = "https://files.pythonhosted.org/packages/69/c4/088825b75489cb5b6a761a4542645718893d395d8c530b38734f19da44d2/watchfiles-1.1.0-cp314-cp314t-manylinux_2_17_x86_64.manylinux2014_x86_64.whl", hash = "sha256:d05686b5487cfa2e2c28ff1aa370ea3e6c5accfe6435944ddea1e10d93872147", size = 452240, upload-time = "2025-06-15T19:06:26.552Z" },
    { url = "https://files.pythonhosted.org/packages/10/8c/22b074814970eeef43b7c44df98c3e9667c1f7bf5b83e0ff0201b0bd43f9/watchfiles-1.1.0-cp314-cp314t-musllinux_1_1_aarch64.whl", hash = "sha256:d0e10e6f8f6dc5762adee7dece33b722282e1f59aa6a55da5d493a97282fedd8", size = 625607, upload-time = "2025-06-15T19:06:27.606Z" },
    { url = "https://files.pythonhosted.org/packages/32/fa/a4f5c2046385492b2273213ef815bf71a0d4c1943b784fb904e184e30201/watchfiles-1.1.0-cp314-cp314t-musllinux_1_1_x86_64.whl", hash = "sha256:af06c863f152005c7592df1d6a7009c836a247c9d8adb78fef8575a5a98699db", size = 623315, upload-time = "2025-06-15T19:06:29.076Z" },
]

[[package]]
name = "websockets"
version = "15.0.1"
source = { registry = "https://pypi.org/simple" }
sdist = { url = "https://files.pythonhosted.org/packages/21/e6/26d09fab466b7ca9c7737474c52be4f76a40301b08362eb2dbc19dcc16c1/websockets-15.0.1.tar.gz", hash = "sha256:82544de02076bafba038ce055ee6412d68da13ab47f0c60cab827346de828dee", size = 177016, upload-time = "2025-03-05T20:03:41.606Z" }
wheels = [
    { url = "https://files.pythonhosted.org/packages/cb/9f/51f0cf64471a9d2b4d0fc6c534f323b664e7095640c34562f5182e5a7195/websockets-15.0.1-cp313-cp313-macosx_10_13_universal2.whl", hash = "sha256:ee443ef070bb3b6ed74514f5efaa37a252af57c90eb33b956d35c8e9c10a1931", size = 175440, upload-time = "2025-03-05T20:02:36.695Z" },
    { url = "https://files.pythonhosted.org/packages/8a/05/aa116ec9943c718905997412c5989f7ed671bc0188ee2ba89520e8765d7b/websockets-15.0.1-cp313-cp313-macosx_10_13_x86_64.whl", hash = "sha256:5a939de6b7b4e18ca683218320fc67ea886038265fd1ed30173f5ce3f8e85675", size = 173098, upload-time = "2025-03-05T20:02:37.985Z" },
    { url = "https://files.pythonhosted.org/packages/ff/0b/33cef55ff24f2d92924923c99926dcce78e7bd922d649467f0eda8368923/websockets-15.0.1-cp313-cp313-macosx_11_0_arm64.whl", hash = "sha256:746ee8dba912cd6fc889a8147168991d50ed70447bf18bcda7039f7d2e3d9151", size = 173329, upload-time = "2025-03-05T20:02:39.298Z" },
    { url = "https://files.pythonhosted.org/packages/31/1d/063b25dcc01faa8fada1469bdf769de3768b7044eac9d41f734fd7b6ad6d/websockets-15.0.1-cp313-cp313-manylinux_2_17_aarch64.manylinux2014_aarch64.whl", hash = "sha256:595b6c3969023ecf9041b2936ac3827e4623bfa3ccf007575f04c5a6aa318c22", size = 183111, upload-time = "2025-03-05T20:02:40.595Z" },
    { url = "https://files.pythonhosted.org/packages/93/53/9a87ee494a51bf63e4ec9241c1ccc4f7c2f45fff85d5bde2ff74fcb68b9e/websockets-15.0.1-cp313-cp313-manylinux_2_5_i686.manylinux1_i686.manylinux_2_17_i686.manylinux2014_i686.whl", hash = "sha256:3c714d2fc58b5ca3e285461a4cc0c9a66bd0e24c5da9911e30158286c9b5be7f", size = 182054, upload-time = "2025-03-05T20:02:41.926Z" },
    { url = "https://files.pythonhosted.org/packages/ff/b2/83a6ddf56cdcbad4e3d841fcc55d6ba7d19aeb89c50f24dd7e859ec0805f/websockets-15.0.1-cp313-cp313-manylinux_2_5_x86_64.manylinux1_x86_64.manylinux_2_17_x86_64.manylinux2014_x86_64.whl", hash = "sha256:0f3c1e2ab208db911594ae5b4f79addeb3501604a165019dd221c0bdcabe4db8", size = 182496, upload-time = "2025-03-05T20:02:43.304Z" },
    { url = "https://files.pythonhosted.org/packages/98/41/e7038944ed0abf34c45aa4635ba28136f06052e08fc2168520bb8b25149f/websockets-15.0.1-cp313-cp313-musllinux_1_2_aarch64.whl", hash = "sha256:229cf1d3ca6c1804400b0a9790dc66528e08a6a1feec0d5040e8b9eb14422375", size = 182829, upload-time = "2025-03-05T20:02:48.812Z" },
    { url = "https://files.pythonhosted.org/packages/e0/17/de15b6158680c7623c6ef0db361da965ab25d813ae54fcfeae2e5b9ef910/websockets-15.0.1-cp313-cp313-musllinux_1_2_i686.whl", hash = "sha256:756c56e867a90fb00177d530dca4b097dd753cde348448a1012ed6c5131f8b7d", size = 182217, upload-time = "2025-03-05T20:02:50.14Z" },
    { url = "https://files.pythonhosted.org/packages/33/2b/1f168cb6041853eef0362fb9554c3824367c5560cbdaad89ac40f8c2edfc/websockets-15.0.1-cp313-cp313-musllinux_1_2_x86_64.whl", hash = "sha256:558d023b3df0bffe50a04e710bc87742de35060580a293c2a984299ed83bc4e4", size = 182195, upload-time = "2025-03-05T20:02:51.561Z" },
    { url = "https://files.pythonhosted.org/packages/86/eb/20b6cdf273913d0ad05a6a14aed4b9a85591c18a987a3d47f20fa13dcc47/websockets-15.0.1-cp313-cp313-win32.whl", hash = "sha256:ba9e56e8ceeeedb2e080147ba85ffcd5cd0711b89576b83784d8605a7df455fa", size = 176393, upload-time = "2025-03-05T20:02:53.814Z" },
    { url = "https://files.pythonhosted.org/packages/1b/6c/c65773d6cab416a64d191d6ee8a8b1c68a09970ea6909d16965d26bfed1e/websockets-15.0.1-cp313-cp313-win_amd64.whl", hash = "sha256:e09473f095a819042ecb2ab9465aee615bd9c2028e4ef7d933600a8401c79561", size = 176837, upload-time = "2025-03-05T20:02:55.237Z" },
    { url = "https://files.pythonhosted.org/packages/fa/a8/5b41e0da817d64113292ab1f8247140aac61cbf6cfd085d6a0fa77f4984f/websockets-15.0.1-py3-none-any.whl", hash = "sha256:f7a866fbc1e97b5c617ee4116daaa09b722101d4a3c170c787450ba409f9736f", size = 169743, upload-time = "2025-03-05T20:03:39.41Z" },
]

[[package]]
name = "wrapt"
version = "1.17.2"
source = { registry = "https://pypi.org/simple" }
sdist = { url = "https://files.pythonhosted.org/packages/c3/fc/e91cc220803d7bc4db93fb02facd8461c37364151b8494762cc88b0fbcef/wrapt-1.17.2.tar.gz", hash = "sha256:41388e9d4d1522446fe79d3213196bd9e3b301a336965b9e27ca2788ebd122f3", size = 55531, upload-time = "2025-01-14T10:35:45.465Z" }
wheels = [
    { url = "https://files.pythonhosted.org/packages/ce/b9/0ffd557a92f3b11d4c5d5e0c5e4ad057bd9eb8586615cdaf901409920b14/wrapt-1.17.2-cp313-cp313-macosx_10_13_universal2.whl", hash = "sha256:6ed6ffac43aecfe6d86ec5b74b06a5be33d5bb9243d055141e8cabb12aa08125", size = 53800, upload-time = "2025-01-14T10:34:21.571Z" },
    { url = "https://files.pythonhosted.org/packages/c0/ef/8be90a0b7e73c32e550c73cfb2fa09db62234227ece47b0e80a05073b375/wrapt-1.17.2-cp313-cp313-macosx_10_13_x86_64.whl", hash = "sha256:35621ae4c00e056adb0009f8e86e28eb4a41a4bfa8f9bfa9fca7d343fe94f998", size = 38824, upload-time = "2025-01-14T10:34:22.999Z" },
    { url = "https://files.pythonhosted.org/packages/36/89/0aae34c10fe524cce30fe5fc433210376bce94cf74d05b0d68344c8ba46e/wrapt-1.17.2-cp313-cp313-macosx_11_0_arm64.whl", hash = "sha256:a604bf7a053f8362d27eb9fefd2097f82600b856d5abe996d623babd067b1ab5", size = 38920, upload-time = "2025-01-14T10:34:25.386Z" },
    { url = "https://files.pythonhosted.org/packages/3b/24/11c4510de906d77e0cfb5197f1b1445d4fec42c9a39ea853d482698ac681/wrapt-1.17.2-cp313-cp313-manylinux_2_17_aarch64.manylinux2014_aarch64.whl", hash = "sha256:5cbabee4f083b6b4cd282f5b817a867cf0b1028c54d445b7ec7cfe6505057cf8", size = 88690, upload-time = "2025-01-14T10:34:28.058Z" },
    { url = "https://files.pythonhosted.org/packages/71/d7/cfcf842291267bf455b3e266c0c29dcb675b5540ee8b50ba1699abf3af45/wrapt-1.17.2-cp313-cp313-manylinux_2_5_i686.manylinux1_i686.manylinux_2_17_i686.manylinux2014_i686.whl", hash = "sha256:49703ce2ddc220df165bd2962f8e03b84c89fee2d65e1c24a7defff6f988f4d6", size = 80861, upload-time = "2025-01-14T10:34:29.167Z" },
    { url = "https://files.pythonhosted.org/packages/d5/66/5d973e9f3e7370fd686fb47a9af3319418ed925c27d72ce16b791231576d/wrapt-1.17.2-cp313-cp313-manylinux_2_5_x86_64.manylinux1_x86_64.manylinux_2_17_x86_64.manylinux2014_x86_64.whl", hash = "sha256:8112e52c5822fc4253f3901b676c55ddf288614dc7011634e2719718eaa187dc", size = 89174, upload-time = "2025-01-14T10:34:31.702Z" },
    { url = "https://files.pythonhosted.org/packages/a7/d3/8e17bb70f6ae25dabc1aaf990f86824e4fd98ee9cadf197054e068500d27/wrapt-1.17.2-cp313-cp313-musllinux_1_2_aarch64.whl", hash = "sha256:9fee687dce376205d9a494e9c121e27183b2a3df18037f89d69bd7b35bcf59e2", size = 86721, upload-time = "2025-01-14T10:34:32.91Z" },
    { url = "https://files.pythonhosted.org/packages/6f/54/f170dfb278fe1c30d0ff864513cff526d624ab8de3254b20abb9cffedc24/wrapt-1.17.2-cp313-cp313-musllinux_1_2_i686.whl", hash = "sha256:18983c537e04d11cf027fbb60a1e8dfd5190e2b60cc27bc0808e653e7b218d1b", size = 79763, upload-time = "2025-01-14T10:34:34.903Z" },
    { url = "https://files.pythonhosted.org/packages/4a/98/de07243751f1c4a9b15c76019250210dd3486ce098c3d80d5f729cba029c/wrapt-1.17.2-cp313-cp313-musllinux_1_2_x86_64.whl", hash = "sha256:703919b1633412ab54bcf920ab388735832fdcb9f9a00ae49387f0fe67dad504", size = 87585, upload-time = "2025-01-14T10:34:36.13Z" },
    { url = "https://files.pythonhosted.org/packages/f9/f0/13925f4bd6548013038cdeb11ee2cbd4e37c30f8bfd5db9e5a2a370d6e20/wrapt-1.17.2-cp313-cp313-win32.whl", hash = "sha256:abbb9e76177c35d4e8568e58650aa6926040d6a9f6f03435b7a522bf1c487f9a", size = 36676, upload-time = "2025-01-14T10:34:37.962Z" },
    { url = "https://files.pythonhosted.org/packages/bf/ae/743f16ef8c2e3628df3ddfd652b7d4c555d12c84b53f3d8218498f4ade9b/wrapt-1.17.2-cp313-cp313-win_amd64.whl", hash = "sha256:69606d7bb691b50a4240ce6b22ebb319c1cfb164e5f6569835058196e0f3a845", size = 38871, upload-time = "2025-01-14T10:34:39.13Z" },
    { url = "https://files.pythonhosted.org/packages/3d/bc/30f903f891a82d402ffb5fda27ec1d621cc97cb74c16fea0b6141f1d4e87/wrapt-1.17.2-cp313-cp313t-macosx_10_13_universal2.whl", hash = "sha256:4a721d3c943dae44f8e243b380cb645a709ba5bd35d3ad27bc2ed947e9c68192", size = 56312, upload-time = "2025-01-14T10:34:40.604Z" },
    { url = "https://files.pythonhosted.org/packages/8a/04/c97273eb491b5f1c918857cd26f314b74fc9b29224521f5b83f872253725/wrapt-1.17.2-cp313-cp313t-macosx_10_13_x86_64.whl", hash = "sha256:766d8bbefcb9e00c3ac3b000d9acc51f1b399513f44d77dfe0eb026ad7c9a19b", size = 40062, upload-time = "2025-01-14T10:34:45.011Z" },
    { url = "https://files.pythonhosted.org/packages/4e/ca/3b7afa1eae3a9e7fefe499db9b96813f41828b9fdb016ee836c4c379dadb/wrapt-1.17.2-cp313-cp313t-macosx_11_0_arm64.whl", hash = "sha256:e496a8ce2c256da1eb98bd15803a79bee00fc351f5dfb9ea82594a3f058309e0", size = 40155, upload-time = "2025-01-14T10:34:47.25Z" },
    { url = "https://files.pythonhosted.org/packages/89/be/7c1baed43290775cb9030c774bc53c860db140397047cc49aedaf0a15477/wrapt-1.17.2-cp313-cp313t-manylinux_2_17_aarch64.manylinux2014_aarch64.whl", hash = "sha256:40d615e4fe22f4ad3528448c193b218e077656ca9ccb22ce2cb20db730f8d306", size = 113471, upload-time = "2025-01-14T10:34:50.934Z" },
    { url = "https://files.pythonhosted.org/packages/32/98/4ed894cf012b6d6aae5f5cc974006bdeb92f0241775addad3f8cd6ab71c8/wrapt-1.17.2-cp313-cp313t-manylinux_2_5_i686.manylinux1_i686.manylinux_2_17_i686.manylinux2014_i686.whl", hash = "sha256:a5aaeff38654462bc4b09023918b7f21790efb807f54c000a39d41d69cf552cb", size = 101208, upload-time = "2025-01-14T10:34:52.297Z" },
    { url = "https://files.pythonhosted.org/packages/ea/fd/0c30f2301ca94e655e5e057012e83284ce8c545df7661a78d8bfca2fac7a/wrapt-1.17.2-cp313-cp313t-manylinux_2_5_x86_64.manylinux1_x86_64.manylinux_2_17_x86_64.manylinux2014_x86_64.whl", hash = "sha256:9a7d15bbd2bc99e92e39f49a04653062ee6085c0e18b3b7512a4f2fe91f2d681", size = 109339, upload-time = "2025-01-14T10:34:53.489Z" },
    { url = "https://files.pythonhosted.org/packages/75/56/05d000de894c4cfcb84bcd6b1df6214297b8089a7bd324c21a4765e49b14/wrapt-1.17.2-cp313-cp313t-musllinux_1_2_aarch64.whl", hash = "sha256:e3890b508a23299083e065f435a492b5435eba6e304a7114d2f919d400888cc6", size = 110232, upload-time = "2025-01-14T10:34:55.327Z" },
    { url = "https://files.pythonhosted.org/packages/53/f8/c3f6b2cf9b9277fb0813418e1503e68414cd036b3b099c823379c9575e6d/wrapt-1.17.2-cp313-cp313t-musllinux_1_2_i686.whl", hash = "sha256:8c8b293cd65ad716d13d8dd3624e42e5a19cc2a2f1acc74b30c2c13f15cb61a6", size = 100476, upload-time = "2025-01-14T10:34:58.055Z" },
    { url = "https://files.pythonhosted.org/packages/a7/b1/0bb11e29aa5139d90b770ebbfa167267b1fc548d2302c30c8f7572851738/wrapt-1.17.2-cp313-cp313t-musllinux_1_2_x86_64.whl", hash = "sha256:4c82b8785d98cdd9fed4cac84d765d234ed3251bd6afe34cb7ac523cb93e8b4f", size = 106377, upload-time = "2025-01-14T10:34:59.3Z" },
    { url = "https://files.pythonhosted.org/packages/6a/e1/0122853035b40b3f333bbb25f1939fc1045e21dd518f7f0922b60c156f7c/wrapt-1.17.2-cp313-cp313t-win32.whl", hash = "sha256:13e6afb7fe71fe7485a4550a8844cc9ffbe263c0f1a1eea569bc7091d4898555", size = 37986, upload-time = "2025-01-14T10:35:00.498Z" },
    { url = "https://files.pythonhosted.org/packages/09/5e/1655cf481e079c1f22d0cabdd4e51733679932718dc23bf2db175f329b76/wrapt-1.17.2-cp313-cp313t-win_amd64.whl", hash = "sha256:eaf675418ed6b3b31c7a989fd007fa7c3be66ce14e5c3b27336383604c9da85c", size = 40750, upload-time = "2025-01-14T10:35:03.378Z" },
    { url = "https://files.pythonhosted.org/packages/2d/82/f56956041adef78f849db6b289b282e72b55ab8045a75abad81898c28d19/wrapt-1.17.2-py3-none-any.whl", hash = "sha256:b18f2d1533a71f069c7f82d524a52599053d4c7166e9dd374ae2136b7f40f7c8", size = 23594, upload-time = "2025-01-14T10:35:44.018Z" },
]

[[package]]
name = "zipp"
version = "3.23.0"
source = { registry = "https://pypi.org/simple" }
sdist = { url = "https://files.pythonhosted.org/packages/e3/02/0f2892c661036d50ede074e376733dca2ae7c6eb617489437771209d4180/zipp-3.23.0.tar.gz", hash = "sha256:a07157588a12518c9d4034df3fbbee09c814741a33ff63c05fa29d26a2404166", size = 25547, upload-time = "2025-06-08T17:06:39.4Z" }
wheels = [
    { url = "https://files.pythonhosted.org/packages/2e/54/647ade08bf0db230bfea292f893923872fd20be6ac6f53b2b936ba839d75/zipp-3.23.0-py3-none-any.whl", hash = "sha256:071652d6115ed432f5ce1d34c336c0adfd6a884660d1e9712a256d3d3bd4b14e", size = 10276, upload-time = "2025-06-08T17:06:38.034Z" },
]<|MERGE_RESOLUTION|>--- conflicted
+++ resolved
@@ -121,14 +121,10 @@
 version = "0.1.0"
 source = { virtual = "." }
 dependencies = [
-<<<<<<< HEAD
     { name = "click" },
     { name = "google-genai" },
     { name = "httpx" },
-=======
-    { name = "google-genai" },
     { name = "harmful-claim-finder" },
->>>>>>> 9da8897f
     { name = "litestar", extra = ["opentelemetry", "pydantic", "standard", "structlog"] },
     { name = "psycopg", extra = ["binary", "pool"] },
     { name = "sentence-transformers" },
@@ -149,14 +145,10 @@
 
 [package.metadata]
 requires-dist = [
-<<<<<<< HEAD
     { name = "click", specifier = ">=8.1.0" },
     { name = "google-genai", specifier = ">=1.25.0" },
     { name = "httpx", specifier = ">=0.27.0" },
-=======
-    { name = "google-genai", specifier = ">=1.25.0" },
     { name = "harmful-claim-finder", git = "https://github.com/Prebunking-at-Scale/harmful-claim-finder.git" },
->>>>>>> 9da8897f
     { name = "litestar", extras = ["opentelemetry", "pydantic", "standard", "structlog"], specifier = ">=2.16.0" },
     { name = "psycopg", extras = ["binary", "pool"], specifier = ">=3.2.9" },
     { name = "sentence-transformers", specifier = ">=5.0.0" },
@@ -268,8 +260,6 @@
 ]
 
 [[package]]
-<<<<<<< HEAD
-=======
 name = "google-api-core"
 version = "2.25.1"
 source = { registry = "https://pypi.org/simple" }
@@ -286,7 +276,6 @@
 ]
 
 [[package]]
->>>>>>> 9da8897f
 name = "google-auth"
 version = "2.40.3"
 source = { registry = "https://pypi.org/simple" }
@@ -301,8 +290,6 @@
 ]
 
 [[package]]
-<<<<<<< HEAD
-=======
 name = "google-cloud-core"
 version = "2.4.3"
 source = { registry = "https://pypi.org/simple" }
@@ -348,7 +335,6 @@
 ]
 
 [[package]]
->>>>>>> 9da8897f
 name = "google-genai"
 version = "1.25.0"
 source = { registry = "https://pypi.org/simple" }
@@ -368,8 +354,6 @@
 ]
 
 [[package]]
-<<<<<<< HEAD
-=======
 name = "google-resumable-media"
 version = "2.7.2"
 source = { registry = "https://pypi.org/simple" }
@@ -394,7 +378,6 @@
 ]
 
 [[package]]
->>>>>>> 9da8897f
 name = "h11"
 version = "0.16.0"
 source = { registry = "https://pypi.org/simple" }
@@ -404,8 +387,6 @@
 ]
 
 [[package]]
-<<<<<<< HEAD
-=======
 name = "harmful-claim-finder"
 version = "0.0.1"
 source = { git = "https://github.com/Prebunking-at-Scale/harmful-claim-finder.git#ba7bc73a3fc396600ab5e58f279ac8a8e5ad377f" }
@@ -427,7 +408,6 @@
 ]
 
 [[package]]
->>>>>>> 9da8897f
 name = "hf-xet"
 version = "1.1.5"
 source = { registry = "https://pypi.org/simple" }
@@ -1172,8 +1152,6 @@
 ]
 
 [[package]]
-<<<<<<< HEAD
-=======
 name = "pycountry"
 version = "24.6.1"
 source = { registry = "https://pypi.org/simple" }
@@ -1183,7 +1161,6 @@
 ]
 
 [[package]]
->>>>>>> 9da8897f
 name = "pydantic"
 version = "2.11.7"
 source = { registry = "https://pypi.org/simple" }
@@ -1315,8 +1292,6 @@
 ]
 
 [[package]]
-<<<<<<< HEAD
-=======
 name = "rapidfuzz"
 version = "3.13.0"
 source = { registry = "https://pypi.org/simple" }
@@ -1340,7 +1315,6 @@
 ]
 
 [[package]]
->>>>>>> 9da8897f
 name = "regex"
 version = "2024.11.6"
 source = { registry = "https://pypi.org/simple" }
@@ -1517,8 +1491,6 @@
 ]
 
 [[package]]
-<<<<<<< HEAD
-=======
 name = "scipy-stubs"
 version = "1.16.0.2"
 source = { registry = "https://pypi.org/simple" }
@@ -1531,7 +1503,6 @@
 ]
 
 [[package]]
->>>>>>> 9da8897f
 name = "scramp"
 version = "1.4.6"
 source = { registry = "https://pypi.org/simple" }
