from datetime import datetime
from typing import Any, AsyncContextManager
from uuid import UUID

from core.entities.service import EntityService
from core.models import Narrative
from core.narratives.models import NarrativeInput, NarrativePatchInput
from core.narratives.repo import NarrativeRepository
from core.uow import ConnectionFactory, uow


class NarrativeService:
    def __init__(self, connection_factory: ConnectionFactory) -> None:
        self._connection_factory = connection_factory

    def repo(self) -> AsyncContextManager[NarrativeRepository]:
        return uow(NarrativeRepository, self._connection_factory)

    async def create_narrative(self, narrative: NarrativeInput) -> Narrative:
        async with self.repo() as repo:
            if not await repo.claims_exist(narrative.claim_ids):
                raise ValueError("one or more claims not found")

            # Process entities first
            entity_ids = []
            if narrative.entities:
                entity_service = EntityService(self._connection_factory)
                entity_ids = await entity_service.process_entities(narrative.entities)

            # First check if a narrative with the same title exists
            existing_narrative = await repo.find_by_title(narrative.title)

            # If no narrative with the same title exists, check for narrative_id in metadata
            if not existing_narrative:
                narrative_id_in_metadata = narrative.metadata.get("narrative_id")
                if narrative_id_in_metadata:
                    existing_narrative = await repo.find_by_narrative_id_in_metadata(
                        narrative_id_in_metadata
                    )

            if existing_narrative:
                # Merge claim_ids and topic_ids with existing ones
                existing_claim_ids = [claim.id for claim in existing_narrative.claims]
                merged_claim_ids = list(set(existing_claim_ids + narrative.claim_ids))

                existing_topic_ids = [topic.id for topic in existing_narrative.topics]
                merged_topic_ids = list(set(existing_topic_ids + narrative.topic_ids))

                # Merge entity_ids with existing ones
                existing_entity_ids = [entity.id for entity in existing_narrative.entities]
                merged_entity_ids = list(set(existing_entity_ids + entity_ids))

                updated_narrative = await repo.update_narrative(
                    narrative_id=existing_narrative.id,
                    title=narrative.title,
                    description=narrative.description,
                    claim_ids=merged_claim_ids,
                    topic_ids=merged_topic_ids,
                    entity_ids=merged_entity_ids,
                    metadata=narrative.metadata,
                )
                if updated_narrative is None:
                    raise ValueError(f"Failed to update narrative with ID {existing_narrative.id}")
                return updated_narrative

            return await repo.create_narrative(
                title=narrative.title,
                description=narrative.description,
                claim_ids=narrative.claim_ids,
                topic_ids=narrative.topic_ids,
                entity_ids=entity_ids,
                metadata=narrative.metadata,
            )

    async def get_narrative(self, narrative_id: UUID) -> Narrative | None:
        async with self.repo() as repo:
            return await repo.get_narrative(narrative_id)

    async def get_narratives_by_claim(self, claim_id: UUID) -> list[Narrative]:
        async with self.repo() as repo:
            return await repo.get_narratives_by_claim(claim_id)

    async def get_all_narratives(
        self,
        limit: int = 100,
        offset: int = 0,
        topic_id: UUID | None = None,
        entity_id: UUID | None = None,
<<<<<<< HEAD
        video_language: str | None = None,
        text: str | None = None
=======
        text: str | None = None,
        start_date: datetime | None = None,
        end_date: datetime | None = None,
        first_content_start: datetime | None = None,
        first_content_end : datetime | None = None,
>>>>>>> 90d6af74
    ) -> tuple[list[Narrative], int]:
        async with self.repo() as repo:
            return await repo.get_all_narratives(
                limit=limit,
                offset=offset,
                topic_id=topic_id,
                entity_id=entity_id,
<<<<<<< HEAD
                video_language=video_language,
                text=text
            )
            total = await repo.count_all_narratives(
                topic_id=topic_id, entity_id=entity_id, text=text, video_language=video_language
            )
            return narratives, total
=======
                text=text,
                start_date=start_date,
                end_date=end_date,
                first_content_start=first_content_start,
                first_content_end=first_content_end,
            )
>>>>>>> 90d6af74

    async def get_narratives_by_entity(
        self, entity_id: UUID, limit: int = 100, offset: int = 0
    ) -> tuple[list[Narrative], int]:
        async with self.repo() as repo:
            return await repo.get_all_narratives(
                limit=limit, offset=offset, entity_id=entity_id
            )

    async def update_narrative(
        self,
        narrative_id: UUID,
        data: NarrativePatchInput,
    ) -> Narrative | None:
        async with self.repo() as repo:

            existing_narrative = await repo.get_narrative(narrative_id)
            if not existing_narrative:
                return None

            merged_entity_ids = None
            if data.entities is not None:
                entity_service = EntityService(self._connection_factory)
                entity_ids = await entity_service.process_entities(data.entities)

                existing_entity_ids = [entity.id for entity in existing_narrative.entities]
                merged_entity_ids = list(set(existing_entity_ids + entity_ids))

            merged_claim_ids = data.claim_ids
            if data.claim_ids is not None:
                existing_claim_ids = [claim.id for claim in existing_narrative.claims]
                merged_claim_ids = list(set(existing_claim_ids + data.claim_ids))

            merged_topic_ids = data.topic_ids
            if data.topic_ids is not None:
                existing_topic_ids = [topic.id for topic in existing_narrative.topics]
                merged_topic_ids = list(set(existing_topic_ids + data.topic_ids))

            return await repo.update_narrative(
                narrative_id=narrative_id,
                title=data.title,
                description=data.description,
                claim_ids=merged_claim_ids,
                topic_ids=merged_topic_ids,
                entity_ids=merged_entity_ids,
                metadata=data.metadata,
            )

    async def delete_narrative(self, narrative_id: UUID) -> None:
        async with self.repo() as repo:
            await repo.delete_narrative(narrative_id)

    async def update_metadata(
        self, narrative_id: UUID, metadata: dict[str, Any]
    ) -> dict[str, Any]:
        async with self.repo() as repo:
            updated = await repo.update_narrative(
                narrative_id=narrative_id,
                metadata=metadata,
            )
            if not updated:
                raise ValueError("narrative not found")
            return updated.metadata

    async def get_narratives_by_topic(
        self, topic_id: UUID, limit: int = 100, offset: int = 0
    ) -> tuple[list[Narrative], int]:
        async with self.repo() as repo:
            return await repo.get_narratives_by_topic(
                topic_id, limit=limit, offset=offset
            )

    async def get_viral_narratives(
        self, limit: int = 100, offset: int = 0, hours: int | None = None
    ) -> list[Narrative]:
        async with self.repo() as repo:
            return await repo.get_viral_narratives(
                limit=limit, offset=offset, hours=hours
            )

    async def get_prevalent_narratives(
        self, limit: int = 100, offset: int = 0, hours: int | None = None
    ) -> list[Narrative]:
        async with self.repo() as repo:
            return await repo.get_prevalent_narratives(
                limit=limit, offset=offset, hours=hours
            )<|MERGE_RESOLUTION|>--- conflicted
+++ resolved
@@ -86,47 +86,47 @@
         offset: int = 0,
         topic_id: UUID | None = None,
         entity_id: UUID | None = None,
-<<<<<<< HEAD
-        video_language: str | None = None,
-        text: str | None = None
-=======
         text: str | None = None,
         start_date: datetime | None = None,
         end_date: datetime | None = None,
         first_content_start: datetime | None = None,
         first_content_end : datetime | None = None,
->>>>>>> 90d6af74
+        video_language: str | None = None,
     ) -> tuple[list[Narrative], int]:
         async with self.repo() as repo:
-            return await repo.get_all_narratives(
+            narratives = await repo.get_all_narratives(
                 limit=limit,
                 offset=offset,
                 topic_id=topic_id,
                 entity_id=entity_id,
-<<<<<<< HEAD
-                video_language=video_language,
-                text=text
-            )
-            total = await repo.count_all_narratives(
-                topic_id=topic_id, entity_id=entity_id, text=text, video_language=video_language
-            )
-            return narratives, total
-=======
                 text=text,
                 start_date=start_date,
                 end_date=end_date,
                 first_content_start=first_content_start,
                 first_content_end=first_content_end,
-            )
->>>>>>> 90d6af74
+                video_language=video_language
+            )
+            total = await repo.count_all_narratives(
+                topic_id=topic_id,
+                entity_id=entity_id,
+                text=text,
+                start_date=start_date,
+                end_date=end_date,
+                first_content_start=first_content_start,
+                first_content_end=first_content_end,
+                video_language=video_language
+            )
+            return narratives, total
 
     async def get_narratives_by_entity(
         self, entity_id: UUID, limit: int = 100, offset: int = 0
     ) -> tuple[list[Narrative], int]:
         async with self.repo() as repo:
-            return await repo.get_all_narratives(
+            narratives = await repo.get_all_narratives(
                 limit=limit, offset=offset, entity_id=entity_id
             )
+            total = await repo.count_all_narratives(entity_id=entity_id)
+            return narratives, total
 
     async def update_narrative(
         self,
