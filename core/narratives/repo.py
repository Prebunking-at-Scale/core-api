from datetime import datetime
from typing import Any
from uuid import UUID

import psycopg
from psycopg.rows import DictRow
from psycopg.types.json import Jsonb

from core.errors import ConflictError
from core.models import Claim, Entity, Narrative, Topic, Video


class NarrativeRepository:
    def __init__(self, session: psycopg.AsyncCursor[DictRow]) -> None:
        self._session = session

    async def create_narrative(
        self,
        title: str,
        description: str,
        claim_ids: list[UUID],
        topic_ids: list[UUID],
        metadata: dict[str, Any],
        entity_ids: list[UUID] | None = None,
    ) -> Narrative:
        try:
            await self._session.execute(
                """
                INSERT INTO narratives (
                    title, description, metadata
                ) VALUES (
                    %(title)s, %(description)s, %(metadata)s
                )
                RETURNING *
                """,
                {
                    "title": title,
                    "description": description,
                    "metadata": Jsonb(metadata),
                },
            )
        except psycopg.errors.UniqueViolation:
            raise ConflictError("narrative already exists")

        row = await self._session.fetchone()
        if not row:
            raise ValueError("failed to create narrative")

        narrative_id = row["id"]

        if claim_ids:
            await self._session.executemany(
                """
                INSERT INTO claim_narratives (claim_id, narrative_id)
                VALUES (%(claim_id)s, %(narrative_id)s)
                ON CONFLICT (claim_id, narrative_id) DO NOTHING
                """,
                [
                    {"claim_id": claim_id, "narrative_id": narrative_id}
                    for claim_id in claim_ids
                ],
            )

        if topic_ids:
            await self._session.executemany(
                """
                INSERT INTO narrative_topics (narrative_id, topic_id)
                VALUES (%(narrative_id)s, %(topic_id)s)
                ON CONFLICT (narrative_id, topic_id) DO NOTHING
                """,
                [
                    {"narrative_id": narrative_id, "topic_id": topic_id}
                    for topic_id in topic_ids
                ],
            )

        if entity_ids:
            await self._session.executemany(
                """
                INSERT INTO narrative_entities (narrative_id, entity_id)
                VALUES (%(narrative_id)s, %(entity_id)s)
                ON CONFLICT (narrative_id, entity_id) DO NOTHING
                """,
                [
                    {"narrative_id": narrative_id, "entity_id": entity_id}
                    for entity_id in entity_ids
                ],
            )

        claims = await self._get_narrative_claims(narrative_id)
        topics = await self._get_narrative_topics(narrative_id)
        entities = await self._get_narrative_entities(narrative_id)
        videos = await self._get_narrative_videos(narrative_id)

        return Narrative(**row, claims=claims, topics=topics, entities=entities, videos=videos)

    async def get_narrative(self, narrative_id: UUID) -> Narrative | None:
        await self._session.execute(
            """
            SELECT * FROM narratives
            WHERE id = %(narrative_id)s
            """,
            {"narrative_id": narrative_id},
        )
        row = await self._session.fetchone()
        if not row:
            return None

        claims = await self._get_narrative_claims(narrative_id)
        topics = await self._get_narrative_topics(narrative_id)
        entities = await self._get_narrative_entities(narrative_id)
        videos = await self._get_narrative_videos(narrative_id)
        return Narrative(**row, claims=claims, topics=topics, entities=entities, videos=videos)

    async def get_narratives_by_claim(self, claim_id: UUID) -> list[Narrative]:
        await self._session.execute(
            """
            SELECT * FROM narratives
            WHERE claim_id = %(claim_id)s
            ORDER BY created_at DESC
            """,
            {"claim_id": claim_id},
        )
        rows = await self._session.fetchall()

        narratives = []
        for row in rows:
            claims = await self._get_narrative_claims(row["id"])
            topics = await self._get_narrative_topics(row["id"])
            entities = await self._get_narrative_entities(row["id"])
            videos = await self._get_narrative_videos(row["id"])
            narratives.append(
                Narrative(**row, claims=claims, topics=topics, entities=entities, videos=videos)
            )

        return narratives

    async def get_all_narratives(
        self,
        limit: int = 100,
        offset: int = 0,
        topic_id: UUID | None = None,
        entity_id: UUID | None = None,
<<<<<<< HEAD
        video_language: str | None = None,
        text: str | None = None
    ) -> list[Narrative]:
        query = """
            SELECT DISTINCT n.* FROM narratives n
        """
=======
        text: str | None = None,
        start_date: datetime | None = None,
        end_date: datetime | None = None,
        first_content_start: datetime | None = None,
        first_content_end: datetime | None = None,
    ) -> tuple[list[Narrative], int]:
        select_distinct_statement = """SELECT DISTINCT n.* FROM narratives n"""
        select_count_statement = """SELECT COUNT(DISTINCT n.id) FROM narratives n"""
        query = ''
>>>>>>> 90d6af74

        where_statement, params = self._build_get_all_narratives_where_statement(
            topic_id=topic_id,
            entity_id=entity_id,
            video_language=video_language,
            text=text
        )

<<<<<<< HEAD
        query += where_statement

=======
        where_conditions = []
        params: dict[str, int | UUID | str | datetime] = {"limit": limit, "offset": offset}

        if topic_id:
            where_conditions.append("nt.topic_id = %(topic_id)s")
            params["topic_id"] = topic_id

        if entity_id:
            where_conditions.append("ne.entity_id = %(entity_id)s")
            params["entity_id"] = entity_id

        if text:
            where_conditions.append(
                "(LOWER(n.title) LIKE LOWER(%(text)s) OR LOWER(n.description) LIKE LOWER(%(text)s))"
            )
            params["text"] = f"%{text}%"

        # Added filtering for start_date and end_date
        if start_date:
            where_conditions.append("n.created_at >= %(start_date)s")
            params["start_date"] = start_date
        if end_date:
            where_conditions.append("n.created_at <= %(end_date)s")
            params["end_date"] = end_date

        if first_content_start or first_content_end:
            # Filter narratives by their oldest video's uploaded date using ROW_NUMBER()
            oldest_video_filter = """
                n.id IN (
                    SELECT narrative_id
                    FROM (
                        SELECT
                            cn.narrative_id,
                            v.uploaded_at,
                            ROW_NUMBER() OVER (PARTITION BY cn.narrative_id ORDER BY v.uploaded_at ASC) as rn
                        FROM claim_narratives cn
                        JOIN video_claims vc ON cn.claim_id = vc.id
                        JOIN videos v ON vc.video_id = v.id
                    ) oldest_videos
                    WHERE rn = 1
            """

            if first_content_start and first_content_end:
                oldest_video_filter += " AND uploaded_at BETWEEN %(first_content_start)s AND %(first_content_end)s"
                params["first_content_start"] = first_content_start
                params["first_content_end"] = first_content_end
            elif first_content_start:
                oldest_video_filter += " AND uploaded_at >= %(first_content_start)s"
                params["first_content_start"] = first_content_start
            elif first_content_end:
                oldest_video_filter += " AND uploaded_at <= %(first_content_end)s"
                params["first_content_end"] = first_content_end

            oldest_video_filter += ")"
            where_conditions.append(oldest_video_filter)
        
        if where_conditions:
            query += " WHERE " + " AND ".join(where_conditions)
            
        # Get total count
        await self._session.execute(select_count_statement + query, params)
        total_row = await self._session.fetchone()
        total = total_row["count"] if total_row else 0

        # Get paginated narratives
>>>>>>> 90d6af74
        query += """
            ORDER BY n.created_at DESC
            LIMIT %(limit)s OFFSET %(offset)s
        """
<<<<<<< HEAD
        params["limit"] = limit
        params["offset"] = offset

        await self._session.execute(query, params)
=======
        await self._session.execute(select_distinct_statement + query, params)
>>>>>>> 90d6af74
        rows = await self._session.fetchall()

        narratives = []
        for row in rows:
            claims = await self._get_narrative_claims(row["id"])
            topics = await self._get_narrative_topics(row["id"])
            entities = await self._get_narrative_entities(row["id"])
            videos = await self._get_narrative_videos(row["id"])
            narratives.append(
                Narrative(**row, claims=claims, topics=topics, entities=entities, videos=videos)
            )

<<<<<<< HEAD
        return narratives

    async def count_all_narratives(
        self,
        topic_id: UUID | None = None,
        entity_id: UUID | None = None,
        video_language: str | None = None,
        text: str | None = None
    ) -> int:
        query = """
            SELECT COUNT(DISTINCT n.id) FROM narratives n
        """
        where_statement, params = self._build_get_all_narratives_where_statement(
            topic_id=topic_id,
            entity_id=entity_id,
            video_language=video_language,
            text=text
        )
        query += where_statement

        await self._session.execute(query, params)
        row = await self._session.fetchone()
        return row["count"] if row else 0

    def _build_get_all_narratives_where_statement(
        self,
        topic_id: UUID | None = None,
        entity_id: UUID | None = None,
        video_language: str | None = None,
        text: str | None = None
    ) -> tuple[str, dict[str, int | UUID | str]]:

        query = ""
        where_conditions = []
        params: dict[str, int | UUID | str] = {}

        if topic_id:
            query += """
                INNER JOIN narrative_topics nt ON n.id = nt.narrative_id
            """
            where_conditions.append("nt.topic_id = %(topic_id)s")
            params["topic_id"] = topic_id
        if entity_id:
            query += """
                INNER JOIN narrative_entities ne ON n.id = ne.narrative_id
            """
            where_conditions.append("ne.entity_id = %(entity_id)s")
            params["entity_id"] = entity_id

        if video_language:
            query += """
                INNER JOIN claim_narratives cn ON n.id = cn.narrative_id
                INNER JOIN video_claims vc ON cn.claim_id = vc.id
                INNER JOIN videos v ON vc.video_id = v.id
            """
            where_conditions.append("v.metadata->>'language' = %(video_language)s")
            params["video_language"] = video_language

        if text:
            where_conditions.append(
                "(LOWER(n.title) LIKE LOWER(%(text)s) OR LOWER(n.description) LIKE LOWER(%(text)s))"
            )
            params["text"] = f"%{text}%"
        
        if where_conditions:
            query += " WHERE " + " AND ".join(where_conditions)

        return query, params
=======
        return narratives, total
>>>>>>> 90d6af74

    async def update_narrative(
        self,
        narrative_id: UUID,
        title: str | None = None,
        description: str | None = None,
        claim_ids: list[UUID] | None = None,
        topic_ids: list[UUID] | None = None,
        metadata: dict[str, Any] | None = None,
        entity_ids: list[UUID] | None = None,
    ) -> Narrative | None:
        updates = []
        params: dict[str, Any] = {"narrative_id": narrative_id}

        if title is not None:
            updates.append("title = %(title)s")
            params["title"] = title

        if description is not None:
            updates.append("description = %(description)s")
            params["description"] = description

        if metadata is not None:
            updates.append("metadata = metadata || %(metadata)s")
            params["metadata"] = Jsonb(metadata)

        if updates:
            updates.append("updated_at = now()")
            await self._session.execute(
                f"""
                UPDATE narratives
                SET {", ".join(updates)}
                WHERE id = %(narrative_id)s
                RETURNING *
                """,
                params,
            )
            row = await self._session.fetchone()
            if not row:
                return None
        else:
            await self._session.execute(
                """
                SELECT * FROM narratives
                WHERE id = %(narrative_id)s
                """,
                {"narrative_id": narrative_id},
            )
            row = await self._session.fetchone()
            if not row:
                return None

        if claim_ids is not None:
            await self._session.execute(
                """
                DELETE FROM claim_narratives
                WHERE narrative_id = %(narrative_id)s
                """,
                {"narrative_id": narrative_id},
            )

            if claim_ids:
                await self._session.executemany(
                    """
                    INSERT INTO claim_narratives (claim_id, narrative_id)
                    VALUES (%(claim_id)s, %(narrative_id)s)
                    """,
                    [
                        {"claim_id": claim_id, "narrative_id": narrative_id}
                        for claim_id in claim_ids
                    ],
                )

        if topic_ids is not None:
            await self._session.execute(
                """
                DELETE FROM narrative_topics
                WHERE narrative_id = %(narrative_id)s
                """,
                {"narrative_id": narrative_id},
            )

            if topic_ids:
                await self._session.executemany(
                    """
                    INSERT INTO narrative_topics (narrative_id, topic_id)
                    VALUES (%(narrative_id)s, %(topic_id)s)
                    """,
                    [
                        {"narrative_id": narrative_id, "topic_id": topic_id}
                        for topic_id in topic_ids
                    ],
                )

        if entity_ids is not None:
            await self._session.execute(
                """
                DELETE FROM narrative_entities
                WHERE narrative_id = %(narrative_id)s
                """,
                {"narrative_id": narrative_id},
            )

            if entity_ids:
                await self._session.executemany(
                    """
                    INSERT INTO narrative_entities (narrative_id, entity_id)
                    VALUES (%(narrative_id)s, %(entity_id)s)
                    ON CONFLICT (narrative_id, entity_id) DO NOTHING
                    """,
                    [
                        {"narrative_id": narrative_id, "entity_id": entity_id}
                        for entity_id in entity_ids
                    ],
                )

        claims = await self._get_narrative_claims(narrative_id)
        topics = await self._get_narrative_topics(narrative_id)
        entities = await self._get_narrative_entities(narrative_id)
        videos = await self._get_narrative_videos(narrative_id)
        return Narrative(**row, claims=claims, topics=topics, entities=entities, videos=videos)

    async def delete_narrative(self, narrative_id: UUID) -> None:
        await self._session.execute(
            """
            DELETE FROM narratives WHERE id = %(narrative_id)s
            """,
            {"narrative_id": narrative_id},
        )

    async def _get_narrative_claims(self, narrative_id: UUID) -> list[Claim]:
        await self._session.execute(
            """
            SELECT c.id, c.video_id, c.claim, c.start_time_s, c.metadata, c.created_at, c.updated_at
            FROM video_claims c
            JOIN claim_narratives cn ON c.id = cn.claim_id
            WHERE cn.narrative_id = %(narrative_id)s
            ORDER BY c.start_time_s
            """,
            {"narrative_id": narrative_id},
        )
        claims = []
        for row in await self._session.fetchall():
            claim_data = dict(row)
            claims.append(Claim(**claim_data))
        return claims

    async def _get_narrative_topics(self, narrative_id: UUID) -> list[Topic]:
        await self._session.execute(
            """
            SELECT t.*
            FROM topics t
            JOIN narrative_topics nt ON t.id = nt.topic_id
            WHERE nt.narrative_id = %(narrative_id)s
            ORDER BY t.topic
            """,
            {"narrative_id": narrative_id},
        )
        return [Topic(**row) for row in await self._session.fetchall()]

    async def _get_narrative_entities(self, narrative_id: UUID) -> list[Entity]:
        await self._session.execute(
            """
            SELECT e.*
            FROM entities e
            JOIN narrative_entities ne ON e.id = ne.entity_id
            WHERE ne.narrative_id = %(narrative_id)s
            ORDER BY e.name
            """,
            {"narrative_id": narrative_id},
        )
        return [Entity(**row) for row in await self._session.fetchall()]

    async def _get_narrative_videos(self, narrative_id: UUID) -> list[Video]:
        await self._session.execute(
            """
            SELECT DISTINCT v.id, v.title, v.description, v.platform, v.source_url,
                   v.destination_path, v.uploaded_at, v.views, v.likes, v.comments,
                   v.channel, v.channel_followers, v.scrape_topic, v.scrape_keyword,
                   v.metadata, v.created_at, v.updated_at
            FROM videos v
            JOIN video_claims c ON v.id = c.video_id
            JOIN claim_narratives cn ON c.id = cn.claim_id
            WHERE cn.narrative_id = %(narrative_id)s
            ORDER BY v.uploaded_at DESC
            """,
            {"narrative_id": narrative_id},
        )
        rows = await self._session.fetchall()
        videos = []
        for row in rows:
            video_data = dict(row)
            videos.append(Video(**video_data))
        return videos

    async def claims_exist(self, claim_ids: list[UUID]) -> bool:
        if not claim_ids:
            return True

        await self._session.execute(
            """
            SELECT COUNT(*) as count FROM video_claims WHERE id = ANY(%(claim_ids)s)
            """,
            {"claim_ids": claim_ids},
        )
        row = await self._session.fetchone()
        if not row:
            return False
        return row["count"] == len(claim_ids)

    async def find_by_narrative_id_in_metadata(self, narrative_id: str) -> Narrative | None:
        await self._session.execute(
            """
            SELECT * FROM narratives
            WHERE metadata->>'narrative_id' = %(narrative_id)s
            """,
            {"narrative_id": narrative_id},
        )
        row = await self._session.fetchone()
        if not row:
            return None

        claims = await self._get_narrative_claims(row["id"])
        topics = await self._get_narrative_topics(row["id"])
        videos = await self._get_narrative_videos(row["id"])
        return Narrative(**row, claims=claims, topics=topics, videos=videos)

    async def find_by_title(self, title: str) -> Narrative | None:
        await self._session.execute(
            """
            SELECT * FROM narratives
            WHERE title = %(title)s
            """,
            {"title": title},
        )
        row = await self._session.fetchone()
        if not row:
            return None

        claims = await self._get_narrative_claims(row["id"])
        topics = await self._get_narrative_topics(row["id"])
        videos = await self._get_narrative_videos(row["id"])
        return Narrative(**row, claims=claims, topics=topics, videos=videos)

    async def get_narratives_by_topic(
        self, topic_id: UUID, limit: int = 100, offset: int = 0
    ) -> tuple[list[Narrative], int]:
        # Get total count
        await self._session.execute(
            """
            SELECT COUNT(DISTINCT n.id)
            FROM narratives n
            JOIN narrative_topics nt ON n.id = nt.narrative_id
            WHERE nt.topic_id = %(topic_id)s
            """,
            {"topic_id": topic_id},
        )
        total_row = await self._session.fetchone()
        total = total_row["count"] if total_row else 0

        # Get narratives
        await self._session.execute(
            """
            SELECT DISTINCT n.*
            FROM narratives n
            JOIN narrative_topics nt ON n.id = nt.narrative_id
            WHERE nt.topic_id = %(topic_id)s
            ORDER BY n.created_at DESC
            LIMIT %(limit)s OFFSET %(offset)s
            """,
            {"topic_id": topic_id, "limit": limit, "offset": offset},
        )
        narratives = []
        for row in await self._session.fetchall():
            claims = await self._get_narrative_claims(row["id"])
            topics = await self._get_narrative_topics(row["id"])
            videos = await self._get_narrative_videos(row["id"])
            narratives.append(
                Narrative(**row, claims=claims, topics=topics, videos=videos)
            )

        return narratives, total

    async def get_viral_narratives(
        self, limit: int = 100, offset: int = 0, hours: int | None = None
    ) -> list[Narrative]:
        # Get narratives with claims from the specified time period, ordered by total video views
        await self._session.execute(
            """
            WITH recent_narrative_views AS (
                SELECT
                    n.id as narrative_id,
                    n.title,
                    n.description,
                    n.metadata,
                    n.created_at,
                    n.updated_at,
                    SUM(COALESCE(v.views, 0)) as total_views
                FROM narratives n
                JOIN claim_narratives cn ON n.id = cn.narrative_id
                JOIN video_claims c ON cn.claim_id = c.id
                JOIN videos v ON c.video_id = v.id
                WHERE %(hours)s IS NULL OR v.updated_at >= NOW() - (%(hours)s || ' hours')::INTERVAL
                GROUP BY n.id, n.title, n.description, n.metadata, n.created_at, n.updated_at
            )
            SELECT
                narrative_id as id,
                title,
                description,
                metadata,
                created_at,
                updated_at,
                total_views
            FROM recent_narrative_views
            ORDER BY total_views DESC
            LIMIT %(limit)s OFFSET %(offset)s
            """,
            {"limit": limit, "offset": offset, "hours": hours},
        )
        rows = await self._session.fetchall()

        narratives = []
        for row in rows:
            narrative_data = dict(row)
            # Remove total_views from the dict as it's not part of the Narrative model
            narrative_data.pop("total_views", None)

            claims = await self._get_narrative_claims(narrative_data["id"])
            topics = await self._get_narrative_topics(narrative_data["id"])
            entities = await self._get_narrative_entities(narrative_data["id"])
            videos = await self._get_narrative_videos(narrative_data["id"])

            narratives.append(
                Narrative(**narrative_data, claims=claims, topics=topics, entities=entities, videos=videos)
            )

        return narratives

    async def get_prevalent_narratives(
        self, limit: int = 100, offset: int = 0, hours: int | None = None
    ) -> list[Narrative]:
        # Get narratives ordered by the count of associated videos within the specified time period
        await self._session.execute(
            """
            WITH narrative_video_counts AS (
                SELECT
                    n.id as narrative_id,
                    n.title,
                    n.description,
                    n.metadata,
                    n.created_at,
                    n.updated_at,
                    COUNT(DISTINCT v.id) as video_count
                FROM narratives n
                JOIN claim_narratives cn ON n.id = cn.narrative_id
                JOIN video_claims c ON cn.claim_id = c.id
                JOIN videos v ON c.video_id = v.id
                WHERE %(hours)s IS NULL OR v.updated_at >= NOW() - (%(hours)s || ' hours')::INTERVAL
                GROUP BY n.id, n.title, n.description, n.metadata, n.created_at, n.updated_at
            )
            SELECT
                narrative_id as id,
                title,
                description,
                metadata,
                created_at,
                updated_at,
                video_count
            FROM narrative_video_counts
            ORDER BY video_count DESC
            LIMIT %(limit)s OFFSET %(offset)s
            """,
            {"limit": limit, "offset": offset, "hours": hours},
        )
        rows = await self._session.fetchall()

        narratives = []
        for row in rows:
            narrative_data = dict(row)
            # Remove video_count from the dict as it's not part of the Narrative model
            narrative_data.pop("video_count", None)

            claims = await self._get_narrative_claims(narrative_data["id"])
            topics = await self._get_narrative_topics(narrative_data["id"])
            entities = await self._get_narrative_entities(narrative_data["id"])
            videos = await self._get_narrative_videos(narrative_data["id"])

            narratives.append(
                Narrative(**narrative_data, claims=claims, topics=topics, entities=entities, videos=videos)
            )

        return narratives<|MERGE_RESOLUTION|>--- conflicted
+++ resolved
@@ -141,24 +141,22 @@
         offset: int = 0,
         topic_id: UUID | None = None,
         entity_id: UUID | None = None,
-<<<<<<< HEAD
+        text: str | None = None,
+        start_date: datetime | None = None,
+        end_date: datetime | None = None,
+        first_content_start: datetime | None = None,
+        first_content_end: datetime | None = None,
+        video_language: str | None = None,
+    ) -> tuple[list[Narrative], int]:
+        select_distinct_statement = """SELECT DISTINCT n.* FROM narratives n"""
+        select_count_statement = """SELECT COUNT(DISTINCT n.id) FROM narratives n"""
+        query = ''
         video_language: str | None = None,
         text: str | None = None
     ) -> list[Narrative]:
         query = """
             SELECT DISTINCT n.* FROM narratives n
         """
-=======
-        text: str | None = None,
-        start_date: datetime | None = None,
-        end_date: datetime | None = None,
-        first_content_start: datetime | None = None,
-        first_content_end: datetime | None = None,
-    ) -> tuple[list[Narrative], int]:
-        select_distinct_statement = """SELECT DISTINCT n.* FROM narratives n"""
-        select_count_statement = """SELECT COUNT(DISTINCT n.id) FROM narratives n"""
-        query = ''
->>>>>>> 90d6af74
 
         where_statement, params = self._build_get_all_narratives_where_statement(
             topic_id=topic_id,
@@ -167,88 +165,16 @@
             text=text
         )
 
-<<<<<<< HEAD
         query += where_statement
 
-=======
-        where_conditions = []
-        params: dict[str, int | UUID | str | datetime] = {"limit": limit, "offset": offset}
-
-        if topic_id:
-            where_conditions.append("nt.topic_id = %(topic_id)s")
-            params["topic_id"] = topic_id
-
-        if entity_id:
-            where_conditions.append("ne.entity_id = %(entity_id)s")
-            params["entity_id"] = entity_id
-
-        if text:
-            where_conditions.append(
-                "(LOWER(n.title) LIKE LOWER(%(text)s) OR LOWER(n.description) LIKE LOWER(%(text)s))"
-            )
-            params["text"] = f"%{text}%"
-
-        # Added filtering for start_date and end_date
-        if start_date:
-            where_conditions.append("n.created_at >= %(start_date)s")
-            params["start_date"] = start_date
-        if end_date:
-            where_conditions.append("n.created_at <= %(end_date)s")
-            params["end_date"] = end_date
-
-        if first_content_start or first_content_end:
-            # Filter narratives by their oldest video's uploaded date using ROW_NUMBER()
-            oldest_video_filter = """
-                n.id IN (
-                    SELECT narrative_id
-                    FROM (
-                        SELECT
-                            cn.narrative_id,
-                            v.uploaded_at,
-                            ROW_NUMBER() OVER (PARTITION BY cn.narrative_id ORDER BY v.uploaded_at ASC) as rn
-                        FROM claim_narratives cn
-                        JOIN video_claims vc ON cn.claim_id = vc.id
-                        JOIN videos v ON vc.video_id = v.id
-                    ) oldest_videos
-                    WHERE rn = 1
-            """
-
-            if first_content_start and first_content_end:
-                oldest_video_filter += " AND uploaded_at BETWEEN %(first_content_start)s AND %(first_content_end)s"
-                params["first_content_start"] = first_content_start
-                params["first_content_end"] = first_content_end
-            elif first_content_start:
-                oldest_video_filter += " AND uploaded_at >= %(first_content_start)s"
-                params["first_content_start"] = first_content_start
-            elif first_content_end:
-                oldest_video_filter += " AND uploaded_at <= %(first_content_end)s"
-                params["first_content_end"] = first_content_end
-
-            oldest_video_filter += ")"
-            where_conditions.append(oldest_video_filter)
-        
-        if where_conditions:
-            query += " WHERE " + " AND ".join(where_conditions)
-            
-        # Get total count
-        await self._session.execute(select_count_statement + query, params)
-        total_row = await self._session.fetchone()
-        total = total_row["count"] if total_row else 0
-
-        # Get paginated narratives
->>>>>>> 90d6af74
         query += """
             ORDER BY n.created_at DESC
             LIMIT %(limit)s OFFSET %(offset)s
         """
-<<<<<<< HEAD
         params["limit"] = limit
         params["offset"] = offset
 
         await self._session.execute(query, params)
-=======
-        await self._session.execute(select_distinct_statement + query, params)
->>>>>>> 90d6af74
         rows = await self._session.fetchall()
 
         narratives = []
@@ -261,7 +187,6 @@
                 Narrative(**row, claims=claims, topics=topics, entities=entities, videos=videos)
             )
 
-<<<<<<< HEAD
         return narratives
 
     async def count_all_narratives(
@@ -325,14 +250,11 @@
                 "(LOWER(n.title) LIKE LOWER(%(text)s) OR LOWER(n.description) LIKE LOWER(%(text)s))"
             )
             params["text"] = f"%{text}%"
-        
+
         if where_conditions:
             query += " WHERE " + " AND ".join(where_conditions)
 
         return query, params
-=======
-        return narratives, total
->>>>>>> 90d6af74
 
     async def update_narrative(
         self,
