from datetime import datetime
from typing import Any
from uuid import UUID

from litestar import Controller, delete, get, patch, post
from litestar.di import Provide
from litestar.exceptions import NotFoundException

from core.auth.guards import super_admin
from core.errors import ConflictError
from core.models import Narrative
from core.narratives.models import NarrativeInput, NarrativePatchInput
from core.narratives.service import NarrativeService
from core.response import JSON, PaginatedJSON
from core.uow import ConnectionFactory


async def narrative_service(
    connection_factory: ConnectionFactory,
) -> NarrativeService:
    return NarrativeService(connection_factory=connection_factory)


class NarrativeController(Controller):
    path = "/narratives"
    tags = ["narratives"]

    dependencies = {
        "narrative_service": Provide(narrative_service),
    }

    @post(
        path="/",
        summary="Create a new narrative",
        return_dto=None,
        raises=[ConflictError],
        guards=[super_admin],
    )
    async def create_narrative(
        self,
        narrative_service: NarrativeService,
        data: NarrativeInput,
    ) -> JSON[Narrative]:
        return JSON(await narrative_service.create_narrative(data))

    @get(
        path="/{narrative_id:uuid}",
        summary="Get a specific narrative",
    )
    async def get_narrative(
        self, narrative_service: NarrativeService, narrative_id: UUID
    ) -> JSON[Narrative]:
        narrative = await narrative_service.get_narrative(narrative_id)
        if not narrative:
            raise NotFoundException()
        return JSON(narrative)

    @get(
        path="/",
        summary="Get all narratives",
    )
    async def get_narratives(
        self,
        narrative_service: NarrativeService,
        limit: int = 100,
        offset: int = 0,
        topic_id: UUID | None = None,
        entity_id: UUID | None = None,
        text: str | None = None,
        start_date: datetime | None = None,
        end_date: datetime | None = None,
        first_content_start: datetime | None = None,
        first_content_end: datetime | None = None,
    ) -> PaginatedJSON[list[Narrative]]:
        narratives, total = await narrative_service.get_all_narratives(
            limit=limit,
            offset=offset,
            topic_id=topic_id,
            entity_id=entity_id,
            text=text,
<<<<<<< HEAD
            start_date=start_date,
            end_date=end_date,
            first_content_start=first_content_start,
            first_content_end=first_content_end,
=======
>>>>>>> 49fabe77
        )
        page = (offset // limit) + 1 if limit > 0 else 1
        return PaginatedJSON(
            data=narratives, total=total, page=page, size=len(narratives)
        )

    @get(
        path="/claims/{claim_id:uuid}",
        summary="Get all narratives for a specific claim",
    )
    async def get_narratives_by_claim(
        self, narrative_service: NarrativeService, claim_id: UUID
    ) -> JSON[list[Narrative]]:
        return JSON(await narrative_service.get_narratives_by_claim(claim_id))

    @get(
        path="/viral",
        summary="Get viral narratives from a specified time period sorted by views",
    )
    async def get_viral_narratives(
        self,
        narrative_service: NarrativeService,
        limit: int = 100,
        offset: int = 0,
        hours: int | None = None,
    ) -> JSON[list[Narrative]]:
        return JSON(
            await narrative_service.get_viral_narratives(
                limit=limit, offset=offset, hours=hours
            )
        )

    @get(
        path="/prevalent",
        summary="Get prevalent narratives sorted by video count in a specified time period",
    )
    async def get_prevalent_narratives(
        self,
        narrative_service: NarrativeService,
        limit: int = 100,
        offset: int = 0,
        hours: int | None = None,
    ) -> JSON[list[Narrative]]:
        return JSON(
            await narrative_service.get_prevalent_narratives(
                limit=limit, offset=offset, hours=hours
            )
        )

    @patch(
        path="/{narrative_id:uuid}",
        summary="Update a narrative",
        return_dto=None,
        guards=[super_admin],
    )
    async def update_narrative(
        self,
        narrative_service: NarrativeService,
        narrative_id: UUID,
        data: NarrativePatchInput,
    ) -> JSON[Narrative]:
        narrative = await narrative_service.update_narrative(narrative_id, data)
        if not narrative:
            raise NotFoundException()
        return JSON(narrative)

    @patch(
        path="/{narrative_id:uuid}/metadata",
        summary="Update the metadata for a narrative",
        guards=[super_admin],
    )
    async def patch_narrative_metadata(
        self,
        narrative_service: NarrativeService,
        narrative_id: UUID,
        data: dict[str, Any],
    ) -> JSON[dict[str, Any]]:
        return JSON(await narrative_service.update_metadata(narrative_id, data))

    @delete(
        path="/{narrative_id:uuid}",
        summary="Delete a specific narrative",
        guards=[super_admin],
    )
    async def delete_narrative(
        self,
        narrative_service: NarrativeService,
        narrative_id: UUID,
    ) -> None:
        await narrative_service.delete_narrative(narrative_id)<|MERGE_RESOLUTION|>--- conflicted
+++ resolved
@@ -78,13 +78,10 @@
             topic_id=topic_id,
             entity_id=entity_id,
             text=text,
-<<<<<<< HEAD
             start_date=start_date,
             end_date=end_date,
             first_content_start=first_content_start,
             first_content_end=first_content_end,
-=======
->>>>>>> 49fabe77
         )
         page = (offset // limit) + 1 if limit > 0 else 1
         return PaginatedJSON(
