--- conflicted
+++ resolved
@@ -1,4 +1,3 @@
-<<<<<<< HEAD
 import asyncio
 import logging
 import os
@@ -6,16 +5,10 @@
 from uuid import UUID
 
 import httpx
-=======
-import logging
-import os
-from uuid import UUID
-
 from harmful_claim_finder.transcript_inference import get_claims
 from harmful_claim_finder.utils.models import (
     TranscriptSentence as HarmfulClaimFinderSentence,
 )
->>>>>>> 9da8897f
 from litestar import Controller, Response, delete, get, patch, post
 from litestar.background_tasks import BackgroundTask
 from litestar.datastructures import State
@@ -26,7 +19,6 @@
 
 from core.analysis import genai
 from core.errors import ConflictError
-<<<<<<< HEAD
 from core.narratives.service import NarrativeService
 from core.response import JSON, CursorJSON, PaginatedJSON
 from core.videos.claims.models import Claim, VideoClaims
@@ -39,6 +31,7 @@
     VideoPatch,
     VideoResponse,
 )
+from core.videos.pastel import COUNTRIES, KEYWORDS
 from core.videos.service import VideoService
 from core.videos.transcripts.models import (
     Transcript,
@@ -73,18 +66,6 @@
     )
 
 
-=======
-from core.response import JSON, CursorJSON
-from core.videos.claims.models import Claim, VideoClaims
-from core.videos.claims.service import ClaimsService
-from core.videos.models import AnalysedVideo, Video, VideoFilters, VideoPatch
-from core.videos.pastel import COUNTRIES, KEYWORDS
-from core.videos.service import VideoService
-from core.videos.transcripts.models import Transcript, TranscriptSentence
-from core.videos.transcripts.service import TranscriptService
-
-log = logging.getLogger(__name__)
->>>>>>> 9da8897f
 
 
 async def video_service(state: State) -> VideoService:
@@ -99,13 +80,10 @@
     return ClaimsService(state.connection_factory)
 
 
-<<<<<<< HEAD
 async def narrative_service(state: State) -> NarrativeService:
     return NarrativeService(state.connection_factory)
 
 
-=======
->>>>>>> 9da8897f
 async def extract_transcript_and_claims(
     video: Video, transcript_service: TranscriptService, claims_service: ClaimsService
 ) -> None:
@@ -118,11 +96,6 @@
 
     result = await genai.generate_transcript(video.source_url)
     sentences = [TranscriptSentence(**x.model_dump()) for x in result]
-<<<<<<< HEAD
-    claims = [
-        Claim(**(x.model_dump() | {"claim": x.text})) for x in result if x.is_claim
-    ]
-=======
     claims = await get_claims(
         keywords=KEYWORDS,
         sentences=[
@@ -131,27 +104,21 @@
         ],
         country_codes=COUNTRIES["org"],
     )  # this list currently needs to be converted to correct format
->>>>>>> 9da8897f
 
     if sentences:
         transcript = Transcript(video_id=video.id, sentences=sentences)
         await transcript_service.add_transcript(video.id, transcript)
 
     if claims:
-<<<<<<< HEAD
-        video_claims = VideoClaims(video_id=video.id, claims=claims)
-=======
         video_claims = VideoClaims(
             video_id=video.id,
             claims=[Claim(**claim.model_dump()) for claim in claims],
         )
->>>>>>> 9da8897f
         await claims_service.add_claims(video.id, video_claims)
 
     log.info(
         f"finished processing {video.source_url}, got {len(sentences)} sentences and {len(claims)} claims."
     )
-<<<<<<< HEAD
     
     # Send video to narratives API for analysis
     if claims:
@@ -206,8 +173,6 @@
                 
         except Exception as e:
             log.error(f"Error sending claims to narratives API: {e}", exc_info=True)
-=======
->>>>>>> 9da8897f
 
 
 class VideoController(Controller):
@@ -218,17 +183,13 @@
         "video_service": Provide(video_service),
         "transcript_service": Provide(transcript_service),
         "claims_service": Provide(claims_service),
-<<<<<<< HEAD
         "narrative_service": Provide(narrative_service),
-=======
->>>>>>> 9da8897f
     }
 
     @post(
         path="/",
         summary="Add a new video",
         raises=[ConflictError],
-<<<<<<< HEAD
     )
     async def add_video(
         self,
@@ -250,15 +211,10 @@
         summary="Get a paginated list of videos with optional filters",
     )
     async def list_videos(
-=======
-    )
-    async def add_video(
->>>>>>> 9da8897f
         self,
         video_service: VideoService,
         transcript_service: TranscriptService,
         claims_service: ClaimsService,
-<<<<<<< HEAD
         platform: list[str] | None = Parameter(None, query="platform"),
         channel: list[str] | None = Parameter(None, query="channel"),
         limit: int = Parameter(25, query="limit", gt=0, le=100),
@@ -294,16 +250,6 @@
             total=total,
             page=page,
             size=limit,
-=======
-        data: Video,
-    ) -> Response[JSON[Video]]:
-        video = await video_service.add_video(data)
-        return Response(
-            JSON(video),
-            background=BackgroundTask(
-                extract_transcript_and_claims, video, transcript_service, claims_service
-            ),
->>>>>>> 9da8897f
         )
 
     @get(
@@ -316,17 +262,12 @@
         transcript_service: TranscriptService,
         claims_service: ClaimsService,
         video_id: UUID,
-<<<<<<< HEAD
     ) -> JSON[AnalysedVideoWithEmbedding | None]:
-=======
-    ) -> JSON[AnalysedVideo | None]:
->>>>>>> 9da8897f
         video = await video_service.get_video_by_id(video_id)
         if not video:
             raise NotFoundException()
         transcript = await transcript_service.get_transcript_for_video(video_id)
         claims = await claims_service.get_claims_for_video(video_id)
-<<<<<<< HEAD
         narratives = await video_service.get_narratives_for_video(video_id)
 
         return JSON(
@@ -335,14 +276,6 @@
                 transcript=transcript,
                 claims=claims,
                 narratives=narratives,
-=======
-
-        return JSON(
-            AnalysedVideo(
-                **video.model_dump(),
-                transcript=transcript,
-                claims=claims,
->>>>>>> 9da8897f
             )
         )
 
