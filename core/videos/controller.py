--- conflicted
+++ resolved
@@ -81,8 +81,8 @@
         log.warning("skipping video without destination path")
         return
 
-<<<<<<< HEAD
-    result = await genai.generate_transcript(video.source_url)
+    video_path = f"gs://{VIDEO_STORAGE_BUCKET_NAME}/{video.destination_path}"
+    result = await genai.generate_transcript(video_path)
     sentences = [
         TranscriptSentence(**x.model_dump(), metadata={"language": x.language})
         for x in result
@@ -91,17 +91,6 @@
     language_counts = Counter(all_languages)
     most_common: str = language_counts.most_common(1)[0][0]
     overall_language: str | None = most_common if sentences else None
-=======
-    video_path = f"gs://{VIDEO_STORAGE_BUCKET_NAME}/{video.destination_path}"
-    result = await genai.generate_transcript(video_path)
-    sentences = [TranscriptSentence(**x.model_dump()) for x in result]
-    all_text = " ".join([s.text for s in sentences])
-    overall_language: str | None = (
-        language_id.predict_language(all_text) if all_text.strip() else None
-    )
-    for sentence in sentences:
-        sentence.metadata["language"] = language_id.predict_language(sentence.text)
->>>>>>> 25b40415
 
     if sentences:
         transcript = Transcript(video_id=video.id, sentences=sentences)
