--- conflicted
+++ resolved
@@ -6,14 +6,10 @@
 requires-python = ">=3.13"
 
 dependencies = [
-<<<<<<< HEAD
     "click>=8.1.0",
     "google-genai>=1.25.0",
     "httpx>=0.27.0",
-=======
-    "google-genai>=1.25.0",
     "harmful-claim-finder",
->>>>>>> 9da8897f
     "litestar[opentelemetry,pydantic,standard,structlog]>=2.16.0",
     "psycopg[binary,pool]>=3.2.9",
     "sentence-transformers>=5.0.0",
@@ -44,10 +40,7 @@
 
 [tool.uv.sources]
 torch = [{ index = "pytorch-cpu" }]
-<<<<<<< HEAD
-=======
 harmful-claim-finder = { git = "https://github.com/Prebunking-at-Scale/harmful-claim-finder.git" }
->>>>>>> 9da8897f
 
 [tool.pytest.ini_options]
 asyncio_mode = "auto"
